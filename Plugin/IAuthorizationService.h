--- conflicted
+++ resolved
@@ -97,11 +97,6 @@
     virtual bool HasUserPermission(const std::set<std::string>& anyOfPermissions,
                                    const UserProfile& profile) = 0;
 
-<<<<<<< HEAD
-=======
-    virtual bool HasAnonymousUserPermission(const std::set<std::string>& anyOfPermissions) = 0;
-
->>>>>>> 649e4337
     virtual bool CreateToken(CreatedToken& response,
                              const std::string& tokenType, 
                              const std::string& id, 
