/**
 * Advanced authorization plugin for Orthanc
 * Copyright (C) 2017-2023 Osimis S.A., Belgium
 * Copyright (C) 2024-2024 Orthanc Team SRL, Belgium
 * Copyright (C) 2021-2024 Sebastien Jodogne, ICTEAM UCLouvain, Belgium
 *
 * This program is free software: you can redistribute it and/or
 * modify it under the terms of the GNU Affero General Public License
 * as published by the Free Software Foundation, either version 3 of
 * the License, or (at your option) any later version.
 *
 * This program is distributed in the hope that it will be useful, but
 * WITHOUT ANY WARRANTY; without even the implied warranty of
 * MERCHANTABILITY or FITNESS FOR A PARTICULAR PURPOSE.  See the GNU
 * Affero General Public License for more details.
 * 
 * You should have received a copy of the GNU Affero General Public License
 * along with this program. If not, see <http://www.gnu.org/licenses/>.
 **/

#include "AssociativeArray.h"
#include "DefaultAuthorizationParser.h"
#include "CachedAuthorizationService.h"
#include "AuthorizationWebService.h"
#include "PermissionParser.h"
#include "MemoryCache.h"
#include "../Resources/Orthanc/Plugins/OrthancPluginCppWrapper.h"

#include <Compatibility.h>  // For std::unique_ptr<>
#include <Logging.h>
#include <Toolbox.h>
#include <SerializationToolbox.h>
#include <EmbeddedResources.h>

#define ORTHANC_PLUGIN_NAME  "authorization"


// Configuration of the authorization plugin
static bool resourceTokensEnabled_ = false;
static bool userTokensEnabled_ = false;
static std::unique_ptr<OrthancPlugins::IAuthorizationParser> authorizationParser_;
static std::unique_ptr<OrthancPlugins::IAuthorizationService> authorizationService_;
static std::unique_ptr<OrthancPlugins::PermissionParser> permissionParser_;
static std::set<std::string> uncheckedResources_;
static std::list<std::string> uncheckedFolders_;
static std::set<OrthancPlugins::Token> tokens_;
static std::set<OrthancPlugins::AccessLevel> uncheckedLevels_;


static std::string JoinStrings(const std::set<std::string>& values)
{
  std::string out;
  std::set<std::string> copy = values;    // TODO: remove after upgrading to OrthancFramework 1.11.3+
  Orthanc::Toolbox::JoinStrings(out, copy, "|");
  return out;
}


// For Orthanc prior to 1.12.2, we can not use the Forbidden error code and report the error ourselves
static void SendForbiddenError(const char* message, OrthancPluginRestOutput* output)
{
  OrthancPluginContext* context = OrthancPlugins::GetGlobalContext();

  OrthancPluginSendHttpStatus(context, output, 403, message, strlen(message));
}



class TokenAndValue
{
private:
  OrthancPlugins::Token token_;
  std::string value_;

public:
  TokenAndValue(const OrthancPlugins::Token& token, const std::string& value) :
    token_(token),
    value_(value)
  {
  }

  const OrthancPlugins::Token& GetToken() const
  {
    return token_;
  }

  const std::string& GetValue() const
  {
    return value_;
  }
};

bool HasAccessToAllLabels(const OrthancPlugins::IAuthorizationService::UserProfile& profile)
{
  return (profile.authorizedLabels.find("*") != profile.authorizedLabels.end());
}

bool HasAccessToSomeLabels(const OrthancPlugins::IAuthorizationService::UserProfile& profile)
{
  return (profile.authorizedLabels.size() > 0);
}

static bool HasAuthorizedLabelsForResource(bool& granted,
                                           const OrthancPlugins::IAuthorizationParser::AccessedResources& accesses,
                                           const OrthancPlugins::IAuthorizationService::UserProfile& profile)
{
  granted = false;

  if (HasAccessToAllLabels(profile))
  {
    granted = true;
    return true; // we could check labels
  }

  // Loop over all the accessed resources to ensure access is
  // granted to each of them
  for (OrthancPlugins::IAuthorizationParser::AccessedResources::const_iterator
      access = accesses.begin(); access != accesses.end(); ++access)
  {
    // Ignored the access levels that are unchecked
    // (cf. "UncheckedLevels" option)
    if (uncheckedLevels_.find(access->GetLevel()) == uncheckedLevels_.end())
    {
      std::string msg = std::string("Testing whether access to ") + OrthancPlugins::EnumerationToString(access->GetLevel()) + " \"" + access->GetOrthancId() + "\" is allowed wrt Labels for User '" + profile.name + "'";
      const std::set<std::string>& resourceLabels = access->GetLabels();
      std::set<std::string> authorizedResourceLabels;

      Orthanc::Toolbox::GetIntersection(authorizedResourceLabels, resourceLabels, profile.authorizedLabels);

      if (authorizedResourceLabels.size() == 0)
      {
        LOG(INFO) << msg << " -> not granted, no authorized labels";
        granted = false;
        return true; // we could check labels
      }
      else
      {
        LOG(INFO) << msg << " -> granted, at least one authorized labels";
        granted = true;
        return true; // we could check labels
      }
    }
  }

  // This method only checks if a resource is accessible thanks to its labels.  If we could not check it, we always return false !!
  return false; // we could not check labels
}


static bool CheckAuthorizedLabelsForResource(bool& granted,
                                             const std::string& uri,
                                             const OrthancPlugins::AssociativeArray& getArguments,
                                             const OrthancPlugins::IAuthorizationService::UserProfile& profile)
{
  granted = false;

  if (HasAccessToAllLabels(profile))
  {
    granted = true;
    return true; // we could check labels
  }

  if (authorizationParser_.get() != NULL &&
      authorizationService_.get() != NULL)
  {
    // Parse the resources that are accessed through this URI
    OrthancPlugins::IAuthorizationParser::AccessedResources accesses;

    if (!authorizationParser_->Parse(accesses, uri, getArguments.GetMap()))
    {
      return false;  // Unable to parse this URI, we could not check labels
    }

    if (authorizationParser_->IsListOfResources(uri))
    {
      granted = false;  // if a user does not have access to all labels, he can not have access to a list of resources
      return true; // we could check labels
    }

    return HasAuthorizedLabelsForResource(granted, accesses, profile);
  }

  // This method only checks if a resource is accessible thanks to its labels.  If we could not check it, we always return false !!
  return false; // we could not check labels
}


static void GetAuthTokens(std::vector<TokenAndValue>& authTokens, 
                          uint32_t headersCount,
                          const char *const *headersKeys,
                          const char *const *headersValues,
                          uint32_t getArgumentsCount,
                          const char *const *getArgumentsKeys,
                          const char *const *getArgumentsValues)  // the tokens that are set in this request
{
  // Extract auth tokens from headers and url get arguments
  ////////////////////////////////////////////////////////////////

  OrthancPlugins::AssociativeArray headers(headersCount, headersKeys, headersValues, false);
  OrthancPlugins::AssociativeArray getArguments(getArgumentsCount, getArgumentsKeys, getArgumentsValues, true);

  for (std::set<OrthancPlugins::Token>::const_iterator token = tokens_.begin(); token != tokens_.end(); ++token)
  {
    std::string value;

    bool hasValue = false;
    switch (token->GetType())
    {
      case OrthancPlugins::TokenType_HttpHeader:
        hasValue = headers.GetValue(value, token->GetKey());
        break;

      case OrthancPlugins::TokenType_GetArgument:
        hasValue = getArguments.GetValue(value, token->GetKey());
        break;

      default:
        throw Orthanc::OrthancException(Orthanc::ErrorCode_ParameterOutOfRange);
    }
    
    if (hasValue)
    {
      authTokens.push_back(TokenAndValue(*token, value));
    }
  }
}

static bool IsResourceAccessGranted(const std::vector<TokenAndValue>& authTokens,
                                    OrthancPluginHttpMethod method,
                                    const OrthancPlugins::AccessedResource& access)
{
  // Ignored the access levels that are unchecked
  // (cf. "UncheckedLevels" option)
  if (uncheckedLevels_.find(access.GetLevel()) == uncheckedLevels_.end())
  {
    std::string msg = std::string("Testing whether access to ") + OrthancPlugins::EnumerationToString(access.GetLevel()) + " \"" + access.GetOrthancId() + "\" is allowed with a resource token";
    LOG(INFO) << msg;

    bool granted = false;

    if (authTokens.empty())
    {
      unsigned int validity;  // ignored
      granted = authorizationService_->IsGrantedToAnonymousUser(validity, method, access);
    }
    else
    {
      // Loop over all the authorization tokens in the request until finding one that is granted
      for (size_t i = 0; i < authTokens.size(); ++i)
      {
        unsigned int validity;  // ignored
        if (authorizationService_->IsGranted(validity, method, access, authTokens[i].GetToken(), authTokens[i].GetValue()))
        {
          granted = true;
          break;
        }
      }
    }

    if (!granted)
    {
      LOG(INFO) << msg << " -> not granted";
      return false;
    }
    else
    {
      LOG(INFO) << msg << " -> granted";
      return true;
    }
  }

  return false;
}

static int32_t FilterHttpRequests(OrthancPluginHttpMethod method,
                                  const char *uri,
                                  const char *ip,
                                  uint32_t headersCount,
                                  const char *const *headersKeys,
                                  const char *const *headersValues,
                                  uint32_t getArgumentsCount,
                                  const char *const *getArgumentsKeys,
                                  const char *const *getArgumentsValues)
{
  try
  {
    // Allow GET accesses to unchecked resources/folders (usually static resources)
    ////////////////////////////////////////////////////////////////

    if (method == OrthancPluginHttpMethod_Get)
    {
      if (uncheckedResources_.find(uri) != uncheckedResources_.end())
      {
        return 1;
      }

      for (std::list<std::string>::const_iterator
             it = uncheckedFolders_.begin(); it != uncheckedFolders_.end(); ++it)
      {
        if (Orthanc::Toolbox::StartsWith(uri, *it))
        {
          return 1;
        }
      }
    }

    std::vector<TokenAndValue> authTokens;  // the tokens that are set in this request
    GetAuthTokens(authTokens, headersCount, headersKeys, headersValues, getArgumentsCount, getArgumentsKeys, getArgumentsValues);

    OrthancPlugins::AssociativeArray getArguments(getArgumentsCount, getArgumentsKeys, getArgumentsValues, true);

    // Based on the tokens, check if the user has access based on its permissions and the mapping between urls and permissions
    ////////////////////////////////////////////////////////////////
    bool hasUserRequiredPermissions = false;

    if (permissionParser_.get() != NULL &&
      authorizationService_.get() != NULL) 
    {
      std::set<std::string> requiredPermissions;
      std::string matchedPattern;
      if (permissionParser_->Parse(requiredPermissions, matchedPattern, method, uri))
      {
        if (authTokens.empty())
        {
          std::string msg = std::string("Testing whether anonymous user has any of the required permissions '") + JoinStrings(requiredPermissions) + "'";
          
          LOG(INFO) << msg; 

          unsigned int validity;  // ignored
          if (authorizationService_->HasAnonymousUserPermission(validity, requiredPermissions))
          {
            LOG(INFO) << msg << " -> granted";
            hasUserRequiredPermissions = true;
          }
          else
          {
            LOG(INFO) << msg << " -> not granted";
            hasUserRequiredPermissions = false;
            // continue in order to check if there is a resource token that could grant access to the resource
          }
        }
        else
        {
          for (size_t i = 0; i < authTokens.size(); ++i)
          {
            std::string msg = std::string("Testing whether user has the required permissions '") + JoinStrings(requiredPermissions) + "' based on the HTTP header '" + authTokens[i].GetToken().GetKey() + "' required to match '" + matchedPattern + "'";

            // LOG(INFO) << msg;
            OrthancPlugins::IAuthorizationService::UserProfile profile;
            unsigned int validityNotUsed;
            authorizationService_->GetUserProfile(validityNotUsed, profile, authTokens[i].GetToken(), authTokens[i].GetValue());

            unsigned int validity;  // ignored
            if (authorizationService_->HasUserPermission(validity, requiredPermissions, profile))
            {
              LOG(INFO) << msg << " -> granted";
              hasUserRequiredPermissions = true;

              // check labels permissions
              msg = std::string("Testing whether user has the authorized_labels to access '") + uri + "' based on the HTTP header '" + authTokens[i].GetToken().GetKey() + "'";

              bool hasAuthorizedLabelsForResource = false;
              if (CheckAuthorizedLabelsForResource(hasAuthorizedLabelsForResource, uri, getArguments, profile))
              {
                if (hasAuthorizedLabelsForResource)
                {
                  LOG(INFO) << msg << " -> granted";
                }
                else
                {
                  LOG(INFO) << msg << " -> not granted";
                  return 0; // the labels for this resource prevents access -> stop checking now !
                }
              }
            }
            else
            {
              LOG(INFO) << msg << " -> not granted";
              hasUserRequiredPermissions = false;
            }
          }
        }
      }
    }

    // no need to check for resource token if the user has access and if the labels checking has not prevented access
    if (hasUserRequiredPermissions)
    {
      return 1;
    }

    // If we get till here, it means that we have a resource token -> check that the resource is accessible
    ////////////////////////////////////////////////////////////////

    if (resourceTokensEnabled_ &&
        authorizationService_.get() != NULL)
    {
      // Parse the resources that are accessed through this URI
      OrthancPlugins::IAuthorizationParser::AccessedResources accesses;

      if (!authorizationParser_->Parse(accesses, uri, getArguments.GetMap()))
      {
        return 0;  // Unable to parse this URI
      }

      // Loop over all the accessed resources to ensure access is
      // granted to each of them
      int checkedResources = 0;
      int grantedResources = 0;

      for (OrthancPlugins::IAuthorizationParser::AccessedResources::const_iterator
             access = accesses.begin(); access != accesses.end(); ++access)
      {
        if (uncheckedLevels_.find(access->GetLevel()) == uncheckedLevels_.end())
        {
          checkedResources++;
          if (IsResourceAccessGranted(authTokens, method, *access))
          {
            grantedResources++;
          }  
        }
      }

      if (checkedResources > 0 && grantedResources == checkedResources)
      {
        return 1;
      }
    }
      
    // By default, forbid access to all the resources
    return 0;
  }
  catch (std::runtime_error& e)
  {
    LOG(ERROR) << e.what();
    return OrthancPluginErrorCode_Success;  // Ignore error
  }
  catch (Orthanc::OrthancException& e)
  {
    LOG(ERROR) << e.What();
    return OrthancPluginErrorCode_Success;  // Ignore error
  }
  catch (...)
  {
    LOG(ERROR) << "Unhandled internal exception";
    return OrthancPluginErrorCode_Success;  // Ignore error
  }
}

  
#if !ORTHANC_PLUGINS_VERSION_IS_ABOVE(1, 2, 1)
static int32_t FilterHttpRequestsFallback(OrthancPluginHttpMethod method,
                                          const char *uri,
                                          const char *ip,
                                          uint32_t headersCount,
                                          const char *const *headersKeys,
                                          const char *const *headersValues)
{
  // Fallback wrapper function for Orthanc <= 1.2.0, where the GET
  // arguments were not available in the HTTP filters
  return FilterHttpRequests(method, uri, ip,
                            headersCount, headersKeys, headersValues,
                            0, NULL, NULL);
}
#endif


static OrthancPluginErrorCode OnChangeCallback(OrthancPluginChangeType changeType,
                                               OrthancPluginResourceType resourceType,
                                               const char* resourceId)
{
  try
  {
    if (authorizationParser_.get() == NULL)
    {
      return OrthancPluginErrorCode_Success;
    }
    
    if (changeType == OrthancPluginChangeType_Deleted)
    {
      switch (resourceType)
      {
        case OrthancPluginResourceType_Patient:
          authorizationParser_->Invalidate(Orthanc::ResourceType_Patient, resourceId);
          break;

        case OrthancPluginResourceType_Study:
          authorizationParser_->Invalidate(Orthanc::ResourceType_Study, resourceId);
          break;

        case OrthancPluginResourceType_Series:
          authorizationParser_->Invalidate(Orthanc::ResourceType_Series, resourceId);
          break;

        case OrthancPluginResourceType_Instance:
          authorizationParser_->Invalidate(Orthanc::ResourceType_Instance, resourceId);
          break;

        default:
          break;
      }
    }
       
    return OrthancPluginErrorCode_Success;
  }
  catch (std::runtime_error& e)
  {
    LOG(ERROR) << e.what();
    return OrthancPluginErrorCode_Success;  // Ignore error
  }
  catch (Orthanc::OrthancException& e)
  {
    LOG(ERROR) << e.What();
    return OrthancPluginErrorCode_Success;  // Ignore error
  }
  catch (...)
  {
    LOG(ERROR) << "Unhandled internal exception";
    return OrthancPluginErrorCode_Success;  // Ignore error
  }
}


bool GetUserProfileInternal(OrthancPlugins::IAuthorizationService::UserProfile& profile, const OrthancPluginHttpRequest* request)
{
  OrthancPlugins::AssociativeArray headers
    (request->headersCount, request->headersKeys, request->headersValues, false);

  OrthancPlugins::AssociativeArray getArguments
    (request->getCount, request->getKeys, request->getValues, true);

  // Loop over all the authorization tokens stored in the HTTP
  // headers, until finding one that is granted
  for (std::set<OrthancPlugins::Token>::const_iterator
          token = tokens_.begin(); token != tokens_.end(); ++token)
  {
    OrthancPlugins::IAuthorizationService::UserProfile tryProfile;

    std::string value;

    bool hasValue = false;
    switch (token->GetType())
    {
      case OrthancPlugins::TokenType_HttpHeader:
        hasValue = headers.GetValue(value, token->GetKey());
        break;

      case OrthancPlugins::TokenType_GetArgument:
        hasValue = getArguments.GetValue(value, token->GetKey());
        break;

      default:
        throw Orthanc::OrthancException(Orthanc::ErrorCode_ParameterOutOfRange);
    }
    
    if (hasValue)
    {
      unsigned int validity; // not used
      if (authorizationService_->GetUserProfile(validity, tryProfile, *token, value))
      {
        profile = tryProfile;
        return true;
      }
    }
  }

  return false;
}

void AdjustToolsFindQueryLabels(Json::Value& query, const OrthancPlugins::IAuthorizationService::UserProfile& profile)
{
  std::set<std::string> labelsToFind;
  std::string labelsConstraint = "Invalid";

  if (query.isMember("Labels") && query.isMember("LabelsConstraint"))
  {
    Orthanc::SerializationToolbox::ReadSetOfStrings(labelsToFind, query, "Labels");
    labelsConstraint = Orthanc::SerializationToolbox::ReadString(query, "LabelsConstraint");
  }
  else if (query.isMember("Labels") || query.isMember("LabelsConstraint"))
  {
    throw Orthanc::OrthancException(Orthanc::ErrorCode_ForbiddenAccess, "Auth plugin: unable to transform tools/find query, both 'Labels' and 'LabelsConstraint' must be defined together if one of them is defined.");
  }

  if (!HasAccessToSomeLabels(profile))
  {
    throw Orthanc::OrthancException(Orthanc::ErrorCode_ForbiddenAccess, "Auth plugin: unable to call tools/find when the user does not have access to any labels.");
  }
  else if (profile.authorizedLabels.size() > 0)
  {
    // if the user has access to all labels: no need to transform the tools/find body, we keep it as is
    if (!HasAccessToAllLabels(profile))
    { // the user does not have access to all labels -> transform the tools/find body

      if (labelsToFind.size() == 0)
      {
        if (profile.authorizedLabels.size() > 0)
        {
          query.removeMember("Labels");
          Orthanc::SerializationToolbox::WriteSetOfStrings(query, profile.authorizedLabels, "Labels");
          query["LabelsConstraint"] = "Any";
        }
      }
      else if (labelsConstraint == "All")
      {
        if (profile.authorizedLabels.size() > 0)
        {
          if (!Orthanc::Toolbox::IsSetInSet(labelsToFind, profile.authorizedLabels))
          {
            throw Orthanc::OrthancException(Orthanc::ErrorCode_ForbiddenAccess, "Auth plugin: unable to transform tools/find query with 'All' labels constraint when the user does not have access to all listed labels.");
          }
        }
      }
      else if (labelsConstraint == "Any")
      {
        if (profile.authorizedLabels.size() > 0)
        {
          std::set<std::string> newLabelsToFind;
          Orthanc::Toolbox::GetIntersection(newLabelsToFind, labelsToFind, profile.authorizedLabels);

          if (newLabelsToFind.size() == 0)
          {
            throw Orthanc::OrthancException(Orthanc::ErrorCode_ForbiddenAccess, "Auth plugin: unable to transform tools/find query with 'All' labels constraint when none of the labels to find is authorized for the user.");                
          }

          query.removeMember("Labels");
          Orthanc::SerializationToolbox::WriteSetOfStrings(query, newLabelsToFind, "Labels");
        }
      }
      else if (labelsConstraint == "None")
      {
        if (profile.authorizedLabels.size() > 0)
        {
          throw Orthanc::OrthancException(Orthanc::ErrorCode_ForbiddenAccess, "Auth plugin: unable to transform tools/find query with 'None' labels constraint when the user only has authorized_labels.");
        }
      }
    }
  }
}

bool GetStudyInstanceUIDFromQuery(std::string& studyInstanceUID, const Json::Value& body)
{

  if (!body.isMember("Query"))
  {
    return false;
  }

  if (body["Query"].isMember("StudyInstanceUID"))
  {
    studyInstanceUID = body["Query"]["StudyInstanceUID"].asString();
  }
  else if (body["Query"].isMember("0020,000d"))
  {
    studyInstanceUID = body["Query"]["0020,000d"].asString();
  }
  else if (body["Query"].isMember("0020,000D"))
  {
    studyInstanceUID = body["Query"]["0020,000D"].asString();
  }
  else if (body["Query"].isMember("0020000D"))
  {
    studyInstanceUID = body["Query"]["0020000D"].asString();
  }
  else
  {
    return false;
  }

  return true;
}

void ToolsFind(OrthancPluginRestOutput* output,
               const char* /*url*/,
               const OrthancPluginHttpRequest* request)
{
  OrthancPluginContext* context = OrthancPlugins::GetGlobalContext();

  try
  {
    if (request->method != OrthancPluginHttpMethod_Post)
    {
      OrthancPluginSendMethodNotAllowed(context, output, "POST");
    }
    else
    {
      // The filtering to this route is performed by this plugin as it is done for any other route before we get here.

      Json::Value query;
      if (!OrthancPlugins::ReadJson(query, request->body, request->bodySize))
      {
        throw Orthanc::OrthancException(Orthanc::ErrorCode_BadFileFormat, "A JSON payload was expected");
      }

      // If the logged in user has restrictions on the labels he can access, modify the tools/find payload before reposting it to Orthanc
      OrthancPlugins::IAuthorizationService::UserProfile profile;
      if (GetUserProfileInternal(profile, request) && HasAccessToSomeLabels(profile))
      {
        Orthanc::ResourceType queryLevel = Orthanc::StringToResourceType(query["Level"].asString().c_str());

        if (queryLevel == Orthanc::ResourceType_Study)
        {
          AdjustToolsFindQueryLabels(query, profile);
        }
        else if (queryLevel == Orthanc::ResourceType_Patient && !HasAccessToAllLabels(profile))
        {
          throw Orthanc::OrthancException(Orthanc::ErrorCode_ForbiddenAccess, "Auth plugin: unable to call tools/find at Patient level when the user does not have access to ALL labels.");
        }
        else if (queryLevel == Orthanc::ResourceType_Series || queryLevel == Orthanc::ResourceType_Instance)
        {
          std::string studyInstanceUID;

          if (!HasAccessToAllLabels(profile)) // no need to adjust anything if the user has access to all labels
          {
            if (!GetStudyInstanceUIDFromQuery(studyInstanceUID, query))
            {
              throw Orthanc::OrthancException(Orthanc::ErrorCode_ForbiddenAccess, "Auth plugin: unable to call tools/find at Series or Instance level when the user does not have access to ALL labels or when there is no StudyInstanceUID in the query.");
            }

            // since this is a series/instance find, make sure the user has access to the parent study
            Json::Value studyOrthancIds;
            if (!OrthancPlugins::RestApiPost(studyOrthancIds, "/tools/lookup", studyInstanceUID, false))
            {
              throw Orthanc::OrthancException(Orthanc::ErrorCode_ForbiddenAccess, "Auth plugin: when using tools/find at Series or Instance level, unable to get the orthanc ID of StudyInstanceUID specified in the query.");
            }
            else if (studyOrthancIds.size() != 1)
            {
              throw Orthanc::OrthancException(Orthanc::ErrorCode_ForbiddenAccess, "Auth plugin: when using tools/find at Series or Instance level, unable to get the orthanc ID of StudyInstanceUID specified in the query. Found " + boost::lexical_cast<std::string>(studyOrthancIds.size()) + " orthanc studies with this StudyInstanceUID");          
            }

            bool granted = false;
            OrthancPlugins::IAuthorizationParser::AccessedResources accessedResources;
            authorizationParser_->AddDicomStudy(accessedResources, studyInstanceUID);

            if (!HasAuthorizedLabelsForResource(granted, accessedResources, profile))
            {
              throw Orthanc::OrthancException(Orthanc::ErrorCode_ForbiddenAccess, "Auth plugin: when using tools/find at Series or Instance level, unable to check resource access based on the authorized_labels.");
            }

            if (!granted)
            {
              throw Orthanc::OrthancException(Orthanc::ErrorCode_ForbiddenAccess, "Auth plugin: when using tools/find at Series or Instance level, the user shall have access to the parent study.");
            }
          }
        }
      }
      else // anonymous user profile or resource token
      {
        std::string studyInstanceUID;

        // If anonymous user profile, it might be a resource token e.g accessing /dicom-web/studies/.../metadata 
        // -> extract the StudyInstanceUID from the query and send the token for validation to the auth-service
        // If there is no StudyInstanceUID, then, return a 403 because we don't know what resource it relates to
        if (!GetStudyInstanceUIDFromQuery(studyInstanceUID, query))
        {
          throw Orthanc::OrthancException(Orthanc::ErrorCode_ForbiddenAccess, "Auth plugin: unable to call tools/find when the user does not have access to any labels and if there is no StudyInstanceUID in the query.");
        }

        Json::Value studyOrthancIds;
        if (!OrthancPlugins::RestApiPost(studyOrthancIds, "/tools/lookup", studyInstanceUID, false))
        {
          throw Orthanc::OrthancException(Orthanc::ErrorCode_ForbiddenAccess, "Auth plugin: when using tools/find with a resource token, unable to get the orthanc ID of StudyInstanceUID specified in the query.");
        }
        else if (studyOrthancIds.size() != 1)
        {
          throw Orthanc::OrthancException(Orthanc::ErrorCode_ForbiddenAccess, "Auth plugin: when using tools/find with a resource token, unable to get the orthanc ID of StudyInstanceUID specified in the query. Found " + boost::lexical_cast<std::string>(studyOrthancIds.size()) + " orthanc studies with this StudyInstanceUID");          
        }

        std::vector<TokenAndValue> authTokens;  // the tokens that are set in this request
        GetAuthTokens(authTokens, request->headersCount, request->headersKeys, request->headersValues, request->getCount, request->getKeys, request->getValues);

        std::set<std::string> labels;
        OrthancPlugins::AccessedResource accessedResource(Orthanc::ResourceType_Study, studyOrthancIds[0]["ID"].asString(), studyInstanceUID, labels);
        if (!IsResourceAccessGranted(authTokens, request->method, accessedResource))
        {
          throw Orthanc::OrthancException(Orthanc::ErrorCode_ForbiddenAccess, "Auth plugin: when using tools/find with a resource token, the resource must grant access to the StudyInstanceUID specified in the query.");
        }

      }

      Json::Value result;

      if (OrthancPlugins::RestApiPost(result, "/tools/find", query, false))
      {
        OrthancPlugins::AnswerJson(result, output);
      }

    }

  }
  catch(const Orthanc::OrthancException& e)
  {
    // this error is not yet supported in Orthanc 1.12.1
    if (e.GetErrorCode() == Orthanc::ErrorCode_ForbiddenAccess && !OrthancPlugins::CheckMinimalOrthancVersion(1, 12, 2))
    {
      SendForbiddenError(e.GetDetails(), output);
    }
    else
    {
      throw;
    }
  }

}

void ToolsLabels(OrthancPluginRestOutput* output,
                 const char* /*url*/,
                 const OrthancPluginHttpRequest* request)
{
  OrthancPluginContext* context = OrthancPlugins::GetGlobalContext();

  try
  {
    if (request->method != OrthancPluginHttpMethod_Get)
    {
      OrthancPluginSendMethodNotAllowed(context, output, "GET");
    }
    else
    {
      // The filtering to this route is performed by this plugin as it is done for any other route before we get here.

      // If the logged in user has restrictions on the labels he can access, modify the tools/labels response before answering
      OrthancPlugins::IAuthorizationService::UserProfile profile;
      if (GetUserProfileInternal(profile, request))
      {
        if (!HasAccessToSomeLabels(profile))
        {
          Json::Value emptyLabels;
          OrthancPlugins::AnswerJson(emptyLabels, output);
          return;
        }

        Json::Value jsonLabels;
        if (OrthancPlugins::RestApiGet(jsonLabels, "/tools/labels", false))
        {
          std::set<std::string> allLabels;
          Orthanc::SerializationToolbox::ReadSetOfStrings(allLabels, jsonLabels);

          if (!HasAccessToAllLabels(profile))
          {
            std::set<std::string> authorizedLabels;

            Orthanc::Toolbox::GetIntersection(authorizedLabels, allLabels, profile.authorizedLabels);
            Orthanc::SerializationToolbox::WriteSetOfStrings(jsonLabels, authorizedLabels);
          }
          OrthancPlugins::AnswerJson(jsonLabels, output);
        }

      }
      else
      {
        throw Orthanc::OrthancException(Orthanc::ErrorCode_ForbiddenAccess, "Auth plugin: no user profile found, access to tools/labels is forbidden.");
      }
    }
  }
  catch(const Orthanc::OrthancException& e)
  {
    // this error is not yet supported in Orthanc 1.12.1
    if (e.GetErrorCode() == Orthanc::ErrorCode_ForbiddenAccess && !OrthancPlugins::CheckMinimalOrthancVersion(1, 12, 2))
    {
      SendForbiddenError(e.GetDetails(), output);
    }
    else
    {
      throw;
    }
  }
}


void CreateToken(OrthancPluginRestOutput* output,
                 const char* /*url*/,
                 const OrthancPluginHttpRequest* request)
{
  OrthancPluginContext* context = OrthancPlugins::GetGlobalContext();

  if (request->method != OrthancPluginHttpMethod_Put)
  {
    OrthancPluginSendMethodNotAllowed(context, output, "PUT");
  }
  else
  {
    // The filtering to this route is performed by this plugin as it is done for any other route before we get here.
    // Since the route contains the tokenType, we can allow/forbid creating them based on the url

    // simply forward the request to the auth-service
    std::string tokenType;
    if (request->groupsCount == 1)
    {
      tokenType = request->groups[0];
    }
    else
    {
      throw Orthanc::OrthancException(Orthanc::ErrorCode_InternalError);
    }

    // convert from Orthanc flavored API to WebService API
    Json::Value body;
    if (!OrthancPlugins::ReadJson(body, request->body, request->bodySize))
    {
      throw Orthanc::OrthancException(Orthanc::ErrorCode_BadFileFormat, "A JSON payload was expected");
    }

    std::string id;
    std::vector<OrthancPlugins::IAuthorizationService::OrthancResource> resources;
    std::string expirationDateString;
    uint64_t validityDuration;

    if (body.isMember("ID"))
    {
      id = body["ID"].asString();
    }

    for (Json::ArrayIndex i = 0; i < body["Resources"].size(); ++i)
    {
      const Json::Value& jsonResource = body["Resources"][i];
      OrthancPlugins::IAuthorizationService::OrthancResource resource;

      if (jsonResource.isMember("DicomUid"))
      {
        resource.dicomUid = jsonResource["DicomUid"].asString();
      }

      if (jsonResource.isMember("OrthancId"))
      {
        resource.orthancId = jsonResource["OrthancId"].asString();
      }

      if (jsonResource.isMember("Url"))
      {
        resource.url = jsonResource["Url"].asString();
      }

      resource.level = jsonResource["Level"].asString();
      resources.push_back(resource);
    }

    if (body.isMember("ExpirationDate"))
    {
      expirationDateString = body["ExpirationDate"].asString();
    }

    if (body.isMember("ValidityDuration"))
    {
      validityDuration = body["ValidityDuration"].asUInt64();
    }

    OrthancPlugins::IAuthorizationService::CreatedToken createdToken;
    if (authorizationService_->CreateToken(createdToken,
                                           tokenType,
                                           id,
                                           resources,
                                           expirationDateString,
                                           validityDuration))
    {
      Json::Value createdJsonToken;
      createdJsonToken["Token"] = createdToken.token;
      
      if (!createdToken.url.empty())
      {
        createdJsonToken["Url"] = createdToken.url;
      }
      else
      {
        createdJsonToken["Url"] = Json::nullValue;
      }

      OrthancPlugins::AnswerJson(createdJsonToken, output);
    }
    

  }
}

void DecodeToken(OrthancPluginRestOutput* output,
                 const char* /*url*/,
                 const OrthancPluginHttpRequest* request)
{
  OrthancPluginContext* context = OrthancPlugins::GetGlobalContext();

  if (request->method != OrthancPluginHttpMethod_Post)
  {
    OrthancPluginSendMethodNotAllowed(context, output, "POST");
  }
  else
  {
    // convert from Orthanc flavored API to WebService API
    Json::Value body;
    if (!OrthancPlugins::ReadJson(body, request->body, request->bodySize))
    {
      throw Orthanc::OrthancException(Orthanc::ErrorCode_BadFileFormat, "A JSON payload was expected");
    }

    OrthancPlugins::IAuthorizationService::DecodedToken decodedToken;
    if (authorizationService_->DecodeToken(decodedToken,
                                           body["TokenKey"].asString(),
                                           body["TokenValue"].asString()))
    {
      Json::Value decodedJsonToken;
      
      if (!decodedToken.redirectUrl.empty())
      {
        decodedJsonToken["RedirectUrl"] = decodedToken.redirectUrl;
      }

      if (!decodedToken.errorCode.empty())
      {
        decodedJsonToken["ErrorCode"] = decodedToken.errorCode;
      }

      if (!decodedToken.tokenType.empty())
      {
        decodedJsonToken["TokenType"] = decodedToken.tokenType;
      }

      OrthancPlugins::AnswerJson(decodedJsonToken, output);
    }
  }
}


void GetUserProfile(OrthancPluginRestOutput* output,
                    const char* /*url*/,
                    const OrthancPluginHttpRequest* request)
{
  OrthancPluginContext* context = OrthancPlugins::GetGlobalContext();

  if (request->method != OrthancPluginHttpMethod_Get)
  {
    OrthancPluginSendMethodNotAllowed(context, output, "GET");
  }
  else
  {
    OrthancPlugins::IAuthorizationService::UserProfile profile;
    if (GetUserProfileInternal(profile, request))
    {
      Json::Value jsonProfile;
      jsonProfile["name"] = profile.name;
      jsonProfile["permissions"] = Json::arrayValue;
      for (std::set<std::string>::const_iterator it = profile.permissions.begin(); it != profile.permissions.end(); ++it)
      {
        jsonProfile["permissions"].append(*it);
      }
      for (std::set<std::string>::const_iterator it = profile.authorizedLabels.begin(); it != profile.authorizedLabels.end(); ++it)
      {
        jsonProfile["authorized-labels"].append(*it);
      }

      OrthancPlugins::AnswerJson(jsonProfile, output);
    }
  }
}


void AuthSettingsRoles(OrthancPluginRestOutput* output,
                       const char* /*url*/,
                       const OrthancPluginHttpRequest* request)
{
  OrthancPluginContext* context = OrthancPlugins::GetGlobalContext();

  if (authorizationService_.get() == NULL) // this is not suppposed to happen
  {
    OrthancPlugins::AnswerHttpError(404, output);
    return;
  }

  if (request->method == OrthancPluginHttpMethod_Get)
  {
    Json::Value roles;
    
    if (!authorizationService_->GetSettingsRoles(roles))
    {
      throw Orthanc::OrthancException(Orthanc::ErrorCode_InternalError, "Could not retrieve roles from the auth-service", true);
    }

    OrthancPlugins::AnswerJson(roles, output);
  }
  else if (request->method == OrthancPluginHttpMethod_Put)
  {
    Json::Value roles;
    Json::Value response;

    if (!OrthancPlugins::ReadJson(roles, request->body, request->bodySize))
    {
      throw Orthanc::OrthancException(Orthanc::ErrorCode_BadFileFormat, "A JSON payload was expected");
    }

    if (!authorizationService_->UpdateSettingsRoles(response, roles))
    {
      throw Orthanc::OrthancException(Orthanc::ErrorCode_InternalError, "Could not update roles in the auth-service", true);
    }
    OrthancPlugins::AnswerJson(response, output);
  }
  else
  {
    OrthancPluginSendMethodNotAllowed(context, output, "GET,PUT");
  }
}


void GetPermissionList(OrthancPluginRestOutput* output,
                       const char* /*url*/,
                       const OrthancPluginHttpRequest* request)
{
  OrthancPluginContext* context = OrthancPlugins::GetGlobalContext();

  if (request->method != OrthancPluginHttpMethod_Get)
  {
    OrthancPluginSendMethodNotAllowed(context, output, "GET");
  }
  else
  {
    std::set<std::string> permissionsList = permissionParser_->GetPermissionsList();

    Json::Value response = Json::arrayValue;
    Orthanc::SerializationToolbox::WriteSetOfStrings(response, permissionsList);

    OrthancPlugins::AnswerJson(response, output);
  }
}


void MergeJson(Json::Value &a, const Json::Value &b) {                                                                        
                                                                                                                  
  if (!a.isObject() || !b.isObject())
  {
    return;
  }

  Json::Value::Members members = b.getMemberNames();

  for (size_t i = 0; i < members.size(); i++)
  {
    std::string key = members[i];
    
    if (!a[key].isNull() && a[key].type() == Json::objectValue && b[key].type() == Json::objectValue)
    {
      MergeJson(a[key], b[key]);
    } 
    else
    {
      a[key] = b[key];
    }
  }
}


extern "C"
{
  ORTHANC_PLUGINS_API int32_t OrthancPluginInitialize(OrthancPluginContext* context)
  {
    OrthancPlugins::SetGlobalContext(context);
    OrthancPluginLogWarning(context, "Initializing the authorization plugin");

    /* Check the version of the Orthanc core */
    if (OrthancPluginCheckVersion(context) == 0)
    {
      OrthancPlugins::ReportMinimalOrthancVersion(ORTHANC_PLUGINS_MINIMAL_MAJOR_NUMBER,
                                                  ORTHANC_PLUGINS_MINIMAL_MINOR_NUMBER,
                                                  ORTHANC_PLUGINS_MINIMAL_REVISION_NUMBER);
      return -1;
    }

#if ORTHANC_FRAMEWORK_VERSION_IS_ABOVE(1, 12, 4)
    Orthanc::Logging::InitializePluginContext(context, ORTHANC_PLUGIN_NAME);
#elif ORTHANC_FRAMEWORK_VERSION_IS_ABOVE(1, 7, 2)
    Orthanc::Logging::InitializePluginContext(context);
#else
    Orthanc::Logging::Initialize(context);
#endif
    
    OrthancPlugins::SetDescription(ORTHANC_PLUGIN_NAME, "Advanced authorization plugin for Orthanc.");

    try
    {
      static const char* const PLUGIN_SECTION = "Authorization";

      OrthancPlugins::OrthancConfiguration orthancFullConfiguration;

      // read default configuration
      std::string defaultConfigurationFileContent;
      Orthanc::EmbeddedResources::GetFileResource(defaultConfigurationFileContent, Orthanc::EmbeddedResources::DEFAULT_CONFIGURATION);
      Json::Value pluginJsonDefaultConfiguration;
      OrthancPlugins::ReadJsonWithoutComments(pluginJsonDefaultConfiguration, defaultConfigurationFileContent);
      Json::Value pluginJsonConfiguration = pluginJsonDefaultConfiguration[PLUGIN_SECTION];

      OrthancPlugins::OrthancConfiguration pluginProvidedConfiguration;

      if (orthancFullConfiguration.IsSection(PLUGIN_SECTION))
      {
        // get the configuration provided by the user
        orthancFullConfiguration.GetSection(pluginProvidedConfiguration, PLUGIN_SECTION);

        // merge it with the default configuration.  This is a way to apply the all default values in a single step
        MergeJson(pluginJsonConfiguration, pluginProvidedConfiguration.GetJson());

        // recreate a OrthancConfiguration object from the merged configuration
        OrthancPlugins::OrthancConfiguration pluginConfiguration(pluginJsonConfiguration, PLUGIN_SECTION);

        // TODO - The size of the caches is set to 10,000 items. Maybe add a configuration option?
        OrthancPlugins::MemoryCache::Factory factory(10000);

        std::string dicomWebRoot = "/dicom-web/";
        std::string oe2Root = "/ui/";

        bool hasBasicAuthEnabled = orthancFullConfiguration.GetBooleanValue("AuthenticationEnabled", "true");

        if (orthancFullConfiguration.IsSection("DicomWeb"))
        {
          OrthancPlugins::OrthancConfiguration dicomWeb;
          dicomWeb.GetSection(orthancFullConfiguration, "DicomWeb");
          dicomWebRoot = dicomWeb.GetStringValue("Root", "/dicom-web/");
        }

        if (orthancFullConfiguration.IsSection("OrthancExplorer2"))
        {
          OrthancPlugins::OrthancConfiguration oe2;
          oe2.GetSection(orthancFullConfiguration, "OrthancExplorer2");
          oe2Root = oe2.GetStringValue("Root", "/ui/");
        }

        std::list<std::string> tmp;

        pluginConfiguration.LookupListOfStrings(tmp, "TokenHttpHeaders", true);
        for (std::list<std::string>::const_iterator
               it = tmp.begin(); it != tmp.end(); ++it)
        {
          tokens_.insert(OrthancPlugins::Token(OrthancPlugins::TokenType_HttpHeader, *it));
        }

        pluginConfiguration.LookupListOfStrings(tmp, "TokenGetArguments", true);

#if ORTHANC_PLUGINS_VERSION_IS_ABOVE(1, 3, 0)  
        for (std::list<std::string>::const_iterator
               it = tmp.begin(); it != tmp.end(); ++it)
        {
          tokens_.insert(OrthancPlugins::Token(OrthancPlugins::TokenType_GetArgument, *it));
        }
#else
        if (!tmp.empty())
        {
          throw Orthanc::OrthancException(
            Orthanc::ErrorCode_Plugin,
            "The option \"TokenGetArguments\" of the authorization plugin "
            "is only valid if compiled against Orthanc >= 1.3.0"
        }
#endif

        pluginConfiguration.LookupSetOfStrings(uncheckedResources_, "UncheckedResources", false);
        pluginConfiguration.LookupListOfStrings(uncheckedFolders_, "UncheckedFolders", false);

        std::string urlTokenDecoder;
        std::string urlTokenValidation;
        std::string urlTokenCreationBase;
        std::string urlUserProfile;
        std::string urlSettingsRole;
        std::string urlRoot;

<<<<<<< HEAD
        static const char* WEB_SERVICE_ROOT = "WebServiceRootUrl";
        static const char* WEB_SERVICE_TOKEN_DECODER = "WebServiceTokenDecoderUrl";
        static const char* WEB_SERVICE_TOKEN_VALIDATION = "WebServiceTokenValidationUrl";
        static const char* WEB_SERVICE_TOKEN_CREATION_BASE = "WebServiceTokenCreationBaseUrl";
        static const char* WEB_SERVICE_USER_PROFILE = "WebServiceUserProfileUrl";
        static const char* WEB_SERVICE_SETTINGS_ROLES = "WebServiceSettingsRolesUrl";
        static const char* WEB_SERVICE_TOKEN_VALIDATION_LEGACY = "WebService";
=======
        static const char* const WEB_SERVICE_ROOT = "WebServiceRootUrl";

>>>>>>> fb54dd6b
        if (pluginConfiguration.LookupStringValue(urlRoot, WEB_SERVICE_ROOT))
        {
          urlTokenDecoder = Orthanc::Toolbox::JoinUri(urlRoot, "/tokens/decode");
          urlTokenValidation = Orthanc::Toolbox::JoinUri(urlRoot, "/tokens/validate");
          urlTokenCreationBase = Orthanc::Toolbox::JoinUri(urlRoot, "/tokens/");
          urlUserProfile = Orthanc::Toolbox::JoinUri(urlRoot, "/user/get-profile");
          urlSettingsRole = Orthanc::Toolbox::JoinUri(urlRoot, "/settings/roles");
        }
        else 
        {
          static const char* const WEB_SERVICE_TOKEN_DECODER = "WebServiceTokenDecoderUrl";
          static const char* const WEB_SERVICE_TOKEN_VALIDATION = "WebServiceTokenValidationUrl";
          static const char* const WEB_SERVICE_TOKEN_CREATION_BASE = "WebServiceTokenCreationBaseUrl";
          static const char* const WEB_SERVICE_USER_PROFILE = "WebServiceUserProfileUrl";
          static const char* const WEB_SERVICE_TOKEN_VALIDATION_LEGACY = "WebService";

          pluginConfiguration.LookupStringValue(urlTokenValidation, WEB_SERVICE_TOKEN_VALIDATION);
          pluginConfiguration.LookupStringValue(urlTokenDecoder, WEB_SERVICE_TOKEN_DECODER);
          if (urlTokenValidation.empty())
          {
            pluginConfiguration.LookupStringValue(urlTokenValidation, WEB_SERVICE_TOKEN_VALIDATION_LEGACY);
          }

          pluginConfiguration.LookupStringValue(urlTokenCreationBase, WEB_SERVICE_TOKEN_CREATION_BASE);
          pluginConfiguration.LookupStringValue(urlUserProfile, WEB_SERVICE_USER_PROFILE);
          pluginConfiguration.LookupStringValue(urlSettingsRole, WEB_SERVICE_SETTINGS_ROLES);
        }

        authorizationParser_.reset(new OrthancPlugins::DefaultAuthorizationParser(factory, dicomWebRoot));

        if (!urlTokenValidation.empty())
        {
          LOG(WARNING) << "Authorization plugin: url defined for Token Validation: " << urlTokenValidation << ", resource tokens validation is enabled";
          resourceTokensEnabled_ = true;
        }
        else
        {
          LOG(WARNING) << "Authorization plugin: no url defined for Token Validation, resource tokens validation is disabled";
          resourceTokensEnabled_ = false;
        }

        if (!urlUserProfile.empty())
        {
          LOG(WARNING) << "Authorization plugin: url defined for User Profile: " << urlUserProfile << ", user tokens validation is enabled";
          userTokensEnabled_ = true;
          
          static const char* const PERMISSIONS = "Permissions";
          if (!pluginConfiguration.GetJson().isMember(PERMISSIONS))
          {
            throw Orthanc::OrthancException(Orthanc::ErrorCode_BadFileFormat, "Authorization plugin: Missing required \"" + std::string(PERMISSIONS) + 
              "\" option since you have defined the \"" + std::string(WEB_SERVICE_ROOT) + "\" option");
          }
          permissionParser_.reset
            (new OrthancPlugins::PermissionParser(dicomWebRoot, oe2Root));

          permissionParser_->Add(pluginConfiguration.GetJson()[PERMISSIONS], authorizationParser_.get());
        }
        else
        {
          LOG(WARNING) << "Authorization plugin: no url defined for User Profile" << ", user tokens validation is disabled";
          userTokensEnabled_ = false;
        }

        if (!urlTokenCreationBase.empty())
        {
          LOG(WARNING) << "Authorization plugin: base url defined for Token Creation : " << urlTokenCreationBase;
        }
        else
        {
          LOG(WARNING) << "Authorization plugin: no base url defined for Token Creation";
        }

        if (!urlSettingsRole.empty())
        {
          LOG(WARNING) << "Authorization plugin: settings-roles url defined : " << urlSettingsRole;
        }
        else
        {
          LOG(WARNING) << "Authorization plugin: no settings-roles url defined";
        }

        if (!resourceTokensEnabled_ && permissionParser_.get() == NULL)
        {
          if (hasBasicAuthEnabled)
          {
            LOG(WARNING) << "Authorization plugin: No Token Validation or User Profile url defined -> will only be able to generate tokens.  All API routes are accessible to all registered users.";
          }
          else
          {
            LOG(WARNING) << "Authorization plugin: ----------- insecure setup ---------- No Token Validation or User Profile url defined -> will only be able to generate tokens.  Authentication is not enabled -> anyone will have access to all API routes.";
          }
        }

        std::set<std::string> standardConfigurations;
        if (pluginConfiguration.LookupSetOfStrings(standardConfigurations, "StandardConfigurations", false))
        {
          if (standardConfigurations.find("osimis-web-viewer") != standardConfigurations.end())
          {
            uncheckedFolders_.push_back("/osimis-viewer/app/");
            uncheckedFolders_.push_back("/osimis-viewer/languages/");
            uncheckedResources_.insert("/osimis-viewer/config.js");

            tokens_.insert(OrthancPlugins::Token(OrthancPlugins::TokenType_HttpHeader, "token"));
            tokens_.insert(OrthancPlugins::Token(OrthancPlugins::TokenType_GetArgument, "token"));  // for download links in Webviewer
          }

          if (standardConfigurations.find("stone-webviewer") != standardConfigurations.end())
          {
            uncheckedFolders_.push_back("/stone-webviewer/");
            uncheckedResources_.insert("/system");        // for Stone to check that Orthanc is the server providing the data

            tokens_.insert(OrthancPlugins::Token(OrthancPlugins::TokenType_HttpHeader, "Authorization"));
          }

          if (standardConfigurations.find("orthanc-explorer-2") != standardConfigurations.end())
          {
            uncheckedFolders_.push_back("/ui/app/");
            uncheckedFolders_.push_back("/ui/landing/");
            uncheckedResources_.insert("/");                                      // for the redirect to /ui/app/
            uncheckedResources_.insert("/ui/api/pre-login-configuration");        // for the UI to know, i.e. if Keycloak is enabled or not
            uncheckedResources_.insert("/ui/api/configuration");
            uncheckedResources_.insert("/auth/user/profile");

            tokens_.insert(OrthancPlugins::Token(OrthancPlugins::TokenType_HttpHeader, "Authorization"));  // for basic-auth
            tokens_.insert(OrthancPlugins::Token(OrthancPlugins::TokenType_HttpHeader, "token"));          // for keycloak
            tokens_.insert(OrthancPlugins::Token(OrthancPlugins::TokenType_GetArgument, "token"));         // for download links in OE2
          }

          if (standardConfigurations.find("ohif") != standardConfigurations.end())
          {
            uncheckedFolders_.push_back("/ohif/");
          }

        }

        std::string checkedLevelString;
        if (pluginConfiguration.LookupStringValue(checkedLevelString, "CheckedLevel"))
        {
          OrthancPlugins::AccessLevel checkedLevel = OrthancPlugins::StringToAccessLevel(checkedLevelString);
          if (checkedLevel == OrthancPlugins::AccessLevel_Instance) 
          {
            uncheckedLevels_.insert(OrthancPlugins::AccessLevel_System);
            uncheckedLevels_.insert(OrthancPlugins::AccessLevel_Patient);
            uncheckedLevels_.insert(OrthancPlugins::AccessLevel_Study);
            uncheckedLevels_.insert(OrthancPlugins::AccessLevel_Series);
          }
          else if (checkedLevel == OrthancPlugins::AccessLevel_Series) 
          {
            uncheckedLevels_.insert(OrthancPlugins::AccessLevel_System);
            uncheckedLevels_.insert(OrthancPlugins::AccessLevel_Patient);
            uncheckedLevels_.insert(OrthancPlugins::AccessLevel_Study);
            uncheckedLevels_.insert(OrthancPlugins::AccessLevel_Instance);
          }
          else if (checkedLevel == OrthancPlugins::AccessLevel_Study) 
          {
            uncheckedLevels_.insert(OrthancPlugins::AccessLevel_System);
            uncheckedLevels_.insert(OrthancPlugins::AccessLevel_Patient);
            uncheckedLevels_.insert(OrthancPlugins::AccessLevel_Series);
            uncheckedLevels_.insert(OrthancPlugins::AccessLevel_Instance);
          }
          else if (checkedLevel == OrthancPlugins::AccessLevel_Patient) 
          {
            uncheckedLevels_.insert(OrthancPlugins::AccessLevel_System);
            uncheckedLevels_.insert(OrthancPlugins::AccessLevel_Study);
            uncheckedLevels_.insert(OrthancPlugins::AccessLevel_Series);
            uncheckedLevels_.insert(OrthancPlugins::AccessLevel_Instance);
          }
        }

        if (pluginConfiguration.LookupListOfStrings(tmp, "UncheckedLevels", false))
        {
          if (uncheckedLevels_.size() == 0)
          {
            for (std::list<std::string>::const_iterator
                  it = tmp.begin(); it != tmp.end(); ++it)
            {
              uncheckedLevels_.insert(OrthancPlugins::StringToAccessLevel(*it));
            }
          }
          else
          {
            LOG(ERROR) << "Authorization plugin: you may only provide one of 'CheckedLevel' or 'UncheckedLevels' configurations";
            return -1;
          }
        }

        std::unique_ptr<OrthancPlugins::AuthorizationWebService> webService(new OrthancPlugins::AuthorizationWebService(urlTokenValidation,
                                                                                                                        urlTokenCreationBase,
                                                                                                                        urlUserProfile,
                                                                                                                        urlTokenDecoder,
                                                                                                                        urlSettingsRole));

        std::string webServiceIdentifier;
        if (pluginConfiguration.LookupStringValue(webServiceIdentifier, "WebServiceIdentifier"))
        {
          webService->SetIdentifier(webServiceIdentifier);
        }

        std::string webServiceUsername;
        std::string webServicePassword;
        if (pluginConfiguration.LookupStringValue(webServiceUsername, "WebServiceUsername") && pluginConfiguration.LookupStringValue(webServicePassword, "WebServicePassword"))
        {
          webService->SetCredentials(webServiceUsername, webServicePassword);
        }

        authorizationService_.reset
          (new OrthancPlugins::CachedAuthorizationService
           (webService.release(), factory));

        if (!urlTokenValidation.empty())
        {
          OrthancPluginRegisterOnChangeCallback(context, OnChangeCallback);
        }
        
        if (!urlTokenDecoder.empty())
        {
          OrthancPlugins::RegisterRestCallback<DecodeToken>("/auth/tokens/decode", true);
        }

        if (!urlUserProfile.empty())
        {
          OrthancPlugins::RegisterRestCallback<GetUserProfile>("/auth/user/profile", true);
          OrthancPlugins::RegisterRestCallback<ToolsFind>("/tools/find", true);
          OrthancPlugins::RegisterRestCallback<ToolsLabels>("/tools/labels", true);
          OrthancPlugins::RegisterRestCallback<AuthSettingsRoles>("/auth/settings/roles", true);
          OrthancPlugins::RegisterRestCallback<GetPermissionList>("/auth/settings/permissions", true);
        }

        if (!urlTokenCreationBase.empty())
        {
          OrthancPlugins::RegisterRestCallback<CreateToken>("/auth/tokens/(.*)", true);
        }

        if (resourceTokensEnabled_ || userTokensEnabled_)
        {
          if (hasBasicAuthEnabled)
          {
            throw Orthanc::OrthancException(Orthanc::ErrorCode_BadFileFormat, "Authorization plugin: you are using the plugin to grant access to resources or handle user permissions.  This is not compatible with \"AuthenticationEnabled\" = true");
          }

          LOG(WARNING) << "Authorization plugin: Registering Incoming HTTP Request Filter";

#if ORTHANC_PLUGINS_VERSION_IS_ABOVE(1, 2, 1)
          OrthancPluginRegisterIncomingHttpRequestFilter2(context, FilterHttpRequests);
#else
          OrthancPluginRegisterIncomingHttpRequestFilter(context, FilterHttpRequestsFallback);
#endif
        }

      }
      else
      {
        LOG(WARNING) << "No section \"" << PLUGIN_SECTION << "\" in the configuration file, "
                     << "the authorization plugin is disabled";
      }
    }
    catch (Orthanc::OrthancException& e)
    {
      LOG(ERROR) << e.What();
      return -1;
    }
    
    return 0;
  }


  ORTHANC_PLUGINS_API void OrthancPluginFinalize()
  {
    authorizationParser_.reset(NULL);
  }


  ORTHANC_PLUGINS_API const char* OrthancPluginGetName()
  {
    return ORTHANC_PLUGIN_NAME;
  }


  ORTHANC_PLUGINS_API const char* OrthancPluginGetVersion()
  {
    return ORTHANC_PLUGIN_VERSION;
  }
}<|MERGE_RESOLUTION|>--- conflicted
+++ resolved
@@ -1256,18 +1256,8 @@
         std::string urlSettingsRole;
         std::string urlRoot;
 
-<<<<<<< HEAD
-        static const char* WEB_SERVICE_ROOT = "WebServiceRootUrl";
-        static const char* WEB_SERVICE_TOKEN_DECODER = "WebServiceTokenDecoderUrl";
-        static const char* WEB_SERVICE_TOKEN_VALIDATION = "WebServiceTokenValidationUrl";
-        static const char* WEB_SERVICE_TOKEN_CREATION_BASE = "WebServiceTokenCreationBaseUrl";
-        static const char* WEB_SERVICE_USER_PROFILE = "WebServiceUserProfileUrl";
-        static const char* WEB_SERVICE_SETTINGS_ROLES = "WebServiceSettingsRolesUrl";
-        static const char* WEB_SERVICE_TOKEN_VALIDATION_LEGACY = "WebService";
-=======
         static const char* const WEB_SERVICE_ROOT = "WebServiceRootUrl";
 
->>>>>>> fb54dd6b
         if (pluginConfiguration.LookupStringValue(urlRoot, WEB_SERVICE_ROOT))
         {
           urlTokenDecoder = Orthanc::Toolbox::JoinUri(urlRoot, "/tokens/decode");
@@ -1282,6 +1272,7 @@
           static const char* const WEB_SERVICE_TOKEN_VALIDATION = "WebServiceTokenValidationUrl";
           static const char* const WEB_SERVICE_TOKEN_CREATION_BASE = "WebServiceTokenCreationBaseUrl";
           static const char* const WEB_SERVICE_USER_PROFILE = "WebServiceUserProfileUrl";
+          static const char* const WEB_SERVICE_SETTINGS_ROLES = "WebServiceSettingsRolesUrl";
           static const char* const WEB_SERVICE_TOKEN_VALIDATION_LEGACY = "WebService";
 
           pluginConfiguration.LookupStringValue(urlTokenValidation, WEB_SERVICE_TOKEN_VALIDATION);
