/**
 * Advanced authorization plugin for Orthanc
 * Copyright (C) 2017-2023 Osimis S.A., Belgium
 * Copyright (C) 2024-2025 Orthanc Team SRL, Belgium
 * Copyright (C) 2021-2025 Sebastien Jodogne, ICTEAM UCLouvain, Belgium
 *
 * This program is free software: you can redistribute it and/or
 * modify it under the terms of the GNU Affero General Public License
 * as published by the Free Software Foundation, either version 3 of
 * the License, or (at your option) any later version.
 *
 * This program is distributed in the hope that it will be useful, but
 * WITHOUT ANY WARRANTY; without even the implied warranty of
 * MERCHANTABILITY or FITNESS FOR A PARTICULAR PURPOSE.  See the GNU
 * Affero General Public License for more details.
 * 
 * You should have received a copy of the GNU Affero General Public License
 * along with this program. If not, see <http://www.gnu.org/licenses/>.
 **/

#include "AssociativeArray.h"
#include "DefaultAuthorizationParser.h"
#include "CachedAuthorizationService.h"
#include "AuthorizationWebService.h"
#include "PermissionParser.h"
#include "MemoryCache.h"
#include "../Resources/Orthanc/Plugins/OrthancPluginCppWrapper.h"

#include <Compatibility.h>  // For std::unique_ptr<>
#include <Logging.h>
#include <Toolbox.h>
#include <SerializationToolbox.h>
#include <EmbeddedResources.h>

#define ORTHANC_PLUGIN_NAME  "authorization"


// Configuration of the authorization plugin
static bool resourceTokensEnabled_ = false;
static bool userTokensEnabled_ = false;
static bool enableAuditLogs_ = true;
static std::unique_ptr<OrthancPlugins::IAuthorizationParser> authorizationParser_;
static std::unique_ptr<OrthancPlugins::IAuthorizationService> authorizationService_;
static std::unique_ptr<OrthancPlugins::PermissionParser> permissionParser_;
static std::set<std::string> uncheckedResources_;
static std::list<std::string> uncheckedFolders_;
static std::set<OrthancPlugins::Token> tokens_;
static std::set<OrthancPlugins::AccessLevel> uncheckedLevels_;


static std::string JoinStrings(const std::set<std::string>& values)
{
  std::string out;
  std::set<std::string> copy = values;    // TODO: remove after upgrading to OrthancFramework 1.11.3+
  Orthanc::Toolbox::JoinStrings(out, copy, "|");
  return out;
}


// For Orthanc prior to 1.12.2, we can not use the Forbidden error code and report the error ourselves
static void SendForbiddenError(const char* message, OrthancPluginRestOutput* output)
{
  OrthancPluginContext* context = OrthancPlugins::GetGlobalContext();

  OrthancPluginSendHttpStatus(context, output, 403, message, strlen(message));
}

static const char* KEY_USER_DATA = "UserData";
static const char* KEY_USER_ID = "AuditLogsUserId";

static bool GetUserIdFromUserData(std::string& userId, const Json::Value& payload)
{
  if (payload.isMember(KEY_USER_DATA) && payload[KEY_USER_DATA].isObject() 
    && payload[KEY_USER_DATA].isMember(KEY_USER_ID) && payload[KEY_USER_DATA][KEY_USER_ID].isString())
  {
    userId = payload[KEY_USER_DATA][KEY_USER_ID].asString();
    return true;
  }
  return false;
}

static void SetUserIdInUserdata(Json::Value& payload, const std::string& userId)
{
  if (!payload.isMember(KEY_USER_DATA))
  {
    payload[KEY_USER_DATA] = Json::objectValue;
  }
  payload[KEY_USER_DATA][KEY_USER_ID] = userId;
}

struct AuditLog
{
  std::string userId;
  OrthancPluginResourceType resourceType;
  std::string resourceId;
  std::string action;
  Json::Value logData;

  AuditLog(const std::string& userId,
           const OrthancPluginResourceType& resourceType,
           const std::string& resourceId,
           const std::string& action,
           const Json::Value& logData) :
    userId(userId),
    resourceType(resourceType),
    resourceId(resourceId),
    action(action),
    logData(logData)
  {
  }
};

static void RecordAuditLog(const std::string& userId,
                           const OrthancPluginResourceType& resourceType,
                           const std::string& resourceId,
                           const std::string& action,
                           const Json::Value& logData)
{
  LOG(WARNING) << "AUDIT-LOG: " << userId << " / " << action << " on " << resourceType << ":" << resourceId << ", " << logData.toStyledString();
}

static void RecordAuditLog(const AuditLog& auditLog)
{
  RecordAuditLog(auditLog.userId,
                 auditLog.resourceType,
                 auditLog.resourceId,
                 auditLog.action,
                 auditLog.logData);
}


static void RecordAuditLogs(const std::list<AuditLog>& auditLogs)
{
  for (std::list<AuditLog>::const_iterator it = auditLogs.begin(); it != auditLogs.end(); ++it)
  {
    RecordAuditLog(*it);
  }
}

class TokenAndValue
{
private:
  OrthancPlugins::Token token_;
  std::string value_;

public:
  TokenAndValue(const OrthancPlugins::Token& token, const std::string& value) :
    token_(token),
    value_(value)
  {
  }

  const OrthancPlugins::Token& GetToken() const
  {
    return token_;
  }

  const std::string& GetValue() const
  {
    return value_;
  }
};

bool HasAccessToAllLabels(const OrthancPlugins::IAuthorizationService::UserProfile& profile)
{
  return (profile.authorizedLabels.find("*") != profile.authorizedLabels.end());
}

bool HasAccessToSomeLabels(const OrthancPlugins::IAuthorizationService::UserProfile& profile)
{
  return (profile.authorizedLabels.size() > 0);
}

static bool HasAuthorizedLabelsForResource(bool& granted,
                                           const OrthancPlugins::IAuthorizationParser::AccessedResources& accesses,
                                           const OrthancPlugins::IAuthorizationService::UserProfile& profile)
{
  granted = false;

  if (HasAccessToAllLabels(profile))
  {
    granted = true;
    return true; // we could check labels
  }

  // Loop over all the accessed resources to ensure access is
  // granted to each of them
  for (OrthancPlugins::IAuthorizationParser::AccessedResources::const_iterator
      access = accesses.begin(); access != accesses.end(); ++access)
  {
    // Ignored the access levels that are unchecked
    // (cf. "UncheckedLevels" option)
    if (uncheckedLevels_.find(access->GetLevel()) == uncheckedLevels_.end())
    {
      std::string msg = std::string("Testing whether access to ") + OrthancPlugins::EnumerationToString(access->GetLevel()) + " \"" + access->GetOrthancId() + "\" is allowed wrt Labels for User '" + profile.name + "'";
      const std::set<std::string>& resourceLabels = access->GetLabels();
      std::set<std::string> authorizedResourceLabels;

      Orthanc::Toolbox::GetIntersection(authorizedResourceLabels, resourceLabels, profile.authorizedLabels);

      if (authorizedResourceLabels.size() == 0)
      {
        LOG(INFO) << msg << " -> not granted, no authorized labels";
        granted = false;
        return true; // we could check labels
      }
      else
      {
        LOG(INFO) << msg << " -> granted, at least one authorized labels";
        granted = true;
        return true; // we could check labels
      }
    }
  }

  // This method only checks if a resource is accessible thanks to its labels.  If we could not check it, we always return false !!
  return false; // we could not check labels
}


static bool CheckAuthorizedLabelsForResource(bool& granted,
                                             const std::string& uri,
                                             OrthancPluginHttpMethod method,
                                             const OrthancPlugins::AssociativeArray& getArguments,
                                             const OrthancPlugins::IAuthorizationService::UserProfile& profile)
{
  granted = false;

  if (HasAccessToAllLabels(profile))
  {
    granted = true;
    return true; // we could check labels
  }

  if (authorizationParser_.get() != NULL &&
      authorizationService_.get() != NULL)
  {
    // Parse the resources that are accessed through this URI
    OrthancPlugins::IAuthorizationParser::AccessedResources accesses;

    if (!authorizationParser_->Parse(accesses, uri, getArguments.GetMap()))
    {
      return false;  // Unable to parse this URI, we could not check labels
    }

    if (authorizationParser_->IsListOfResources(uri) && method == OrthancPluginHttpMethod_Get)
    {
      granted = false;  // if a user does not have access to all labels, he can not have access to a list of resources
      return true; // we could check labels
    }

    return HasAuthorizedLabelsForResource(granted, accesses, profile);
  }

  // This method only checks if a resource is accessible thanks to its labels.  If we could not check it, we always return false !!
  return false; // we could not check labels
}


static void GetAuthTokens(std::vector<TokenAndValue>& authTokens, 
                          uint32_t headersCount,
                          const char *const *headersKeys,
                          const char *const *headersValues,
                          uint32_t getArgumentsCount,
                          const char *const *getArgumentsKeys,
                          const char *const *getArgumentsValues)  // the tokens that are set in this request
{
  // Extract auth tokens from headers and url get arguments
  ////////////////////////////////////////////////////////////////

  OrthancPlugins::AssociativeArray headers(headersCount, headersKeys, headersValues, false);
  OrthancPlugins::AssociativeArray getArguments(getArgumentsCount, getArgumentsKeys, getArgumentsValues, true);

  for (std::set<OrthancPlugins::Token>::const_iterator token = tokens_.begin(); token != tokens_.end(); ++token)
  {
    std::string value;

    bool hasValue = false;
    switch (token->GetType())
    {
      case OrthancPlugins::TokenType_HttpHeader:
        hasValue = headers.GetValue(value, token->GetKey());
        break;

      case OrthancPlugins::TokenType_GetArgument:
        hasValue = getArguments.GetValue(value, token->GetKey());
        break;

      default:
        throw Orthanc::OrthancException(Orthanc::ErrorCode_ParameterOutOfRange);
    }
    
    if (hasValue)
    {
      authTokens.push_back(TokenAndValue(*token, value));
    }
  }
}

static bool IsResourceAccessGranted(const std::vector<TokenAndValue>& authTokens,
                                    OrthancPluginHttpMethod method,
                                    const OrthancPlugins::AccessedResource& access)
{
  // Ignored the access levels that are unchecked
  // (cf. "UncheckedLevels" option)
  if (uncheckedLevels_.find(access.GetLevel()) == uncheckedLevels_.end())
  {
    std::string msg = std::string("Testing whether access to ") + OrthancPlugins::EnumerationToString(access.GetLevel()) + " \"" + access.GetOrthancId() + "\" is allowed with a resource token";
    LOG(INFO) << msg;

    bool granted = false;

    if (authTokens.empty())
    {
      unsigned int validity;  // ignored
      granted = authorizationService_->IsGrantedToAnonymousUser(validity, method, access);
    }
    else
    {
      // Loop over all the authorization tokens in the request until finding one that is granted
      for (size_t i = 0; i < authTokens.size(); ++i)
      {
        unsigned int validity;  // ignored
        if (authorizationService_->IsGranted(validity, method, access, authTokens[i].GetToken(), authTokens[i].GetValue()))
        {
          granted = true;
          break;
        }
      }
    }

    if (!granted)
    {
      LOG(INFO) << msg << " -> not granted";
      return false;
    }
    else
    {
      LOG(INFO) << msg << " -> granted";
      return true;
    }
  }

  return false;
}

static bool TestRequiredPermissions(bool& hasUserRequiredPermissions, 
                                    const std::set<std::string>& requiredPermissions, 
                                    const OrthancPlugins::IAuthorizationService::UserProfile& profile,
                                    const std::string& msg, 
                                    const char* uri,
                                    OrthancPluginHttpMethod method,
                                    const OrthancPlugins::AssociativeArray& getArguments
                                    )
{
  unsigned int validity;  // ignored
  if (authorizationService_->HasUserPermission(validity, requiredPermissions, profile))
  {
    LOG(INFO) << msg << " -> granted to user '" << profile.name << "'";
    hasUserRequiredPermissions = true;

    // check labels permissions
    std::string msg2 = std::string("Testing whether user has the authorized_labels to access '") + uri + "'";

    bool hasAuthorizedLabelsForResource = false;
    if (CheckAuthorizedLabelsForResource(hasAuthorizedLabelsForResource, uri, method, getArguments, profile))
    {
      if (hasAuthorizedLabelsForResource)
      {
        LOG(INFO) << msg2 << " -> granted";
      }
      else
      {
        LOG(INFO) << msg2 << " -> not granted";
        return false; // the labels for this resource prevents access -> stop checking now !
      }
    }
  }
  else
  {
    LOG(INFO) << msg << " -> not granted";
    hasUserRequiredPermissions = false;
  }
  
  return true;
}

static int32_t FilterHttpRequests(OrthancPluginHttpMethod method,
                                  const char *uri,
                                  const char *ip,
                                  uint32_t headersCount,
                                  const char *const *headersKeys,
                                  const char *const *headersValues,
                                  uint32_t getArgumentsCount,
                                  const char *const *getArgumentsKeys,
                                  const char *const *getArgumentsValues)
{
  try
  {
    // Allow GET accesses to unchecked resources/folders (usually static resources)
    ////////////////////////////////////////////////////////////////

    if (method == OrthancPluginHttpMethod_Get)
    {
      if (uncheckedResources_.find(uri) != uncheckedResources_.end())
      {
        return 1;
      }

      for (std::list<std::string>::const_iterator
             it = uncheckedFolders_.begin(); it != uncheckedFolders_.end(); ++it)
      {
        if (Orthanc::Toolbox::StartsWith(uri, *it))
        {
          return 1;
        }
      }
    }

    std::vector<TokenAndValue> authTokens;  // the tokens that are set in this request
    GetAuthTokens(authTokens, headersCount, headersKeys, headersValues, getArgumentsCount, getArgumentsKeys, getArgumentsValues);

    OrthancPlugins::AssociativeArray getArguments(getArgumentsCount, getArgumentsKeys, getArgumentsValues, true);

    // Based on the tokens, check if the user has access based on its permissions and the mapping between urls and permissions
    ////////////////////////////////////////////////////////////////
    bool hasUserRequiredPermissions = false;
    std::string userId;

    if (permissionParser_.get() != NULL &&
      authorizationService_.get() != NULL) 
    {
      std::set<std::string> requiredPermissions;
      std::string matchedPattern;
      if (permissionParser_->Parse(requiredPermissions, matchedPattern, method, uri))
      {
        if (authTokens.empty())
        {
          std::string msg = std::string("Testing whether anonymous user has any of the required permissions '") + JoinStrings(requiredPermissions) + "' required to match '" + matchedPattern + "'";

<<<<<<< HEAD
          OrthancPlugins::IAuthorizationService::UserProfile anonymousProfile;
          unsigned int validityNotUsed;
          authorizationService_->GetUserProfile(validityNotUsed, anonymousProfile, OrthancPlugins::Token(OrthancPlugins::TokenType_None, ""), "");
          userId = "anonymous";

          LOG(INFO) << msg; 
          if (!TestRequiredPermissions(hasUserRequiredPermissions, requiredPermissions, anonymousProfile, msg, uri, method, getArguments))
=======
          if (authorizationService_->HasAnonymousUserPermission(requiredPermissions))
          {
            LOG(INFO) << msg << " -> granted";
            hasUserRequiredPermissions = true;
          }
          else
>>>>>>> 649e4337
          {
            return 0; // the labels for this resource prevents access -> stop checking now !
          }

          // continue in order to check if there is a resource token that could grant access to the resource
        }
        else
        {
          for (size_t i = 0; i < authTokens.size(); ++i)
          {
            std::string msg = std::string("Testing whether user has the required permissions '") + JoinStrings(requiredPermissions) + "' based on the HTTP header '" + authTokens[i].GetToken().GetKey() + "' required to match '" + matchedPattern + "'";

            LOG(INFO) << msg;
            OrthancPlugins::IAuthorizationService::UserProfile profile;
            unsigned int validityNotUsed;
            authorizationService_->GetUserProfile(validityNotUsed, profile, authTokens[i].GetToken(), authTokens[i].GetValue());

<<<<<<< HEAD
            if (!profile.userId.empty())
=======
            if (authorizationService_->HasUserPermission(requiredPermissions, profile))
>>>>>>> 649e4337
            {
              userId = profile.userId;
            }

            if (!TestRequiredPermissions(hasUserRequiredPermissions, requiredPermissions, profile, msg, uri, method, getArguments))
            {
              return 0; // the labels for this resource prevents access -> stop checking now !
            }

          }
        }
      }
    }

    // no need to check for resource token if the user has access and if the labels checking has not prevented access
    if (hasUserRequiredPermissions)
    {
      return 1;
    }

    // If we get till here, it means that we have a resource token -> check that the resource is accessible
    ////////////////////////////////////////////////////////////////

    if (resourceTokensEnabled_ &&
        authorizationService_.get() != NULL)
    {
      // Parse the resources that are accessed through this URI
      OrthancPlugins::IAuthorizationParser::AccessedResources accesses;

      if (!authorizationParser_->Parse(accesses, uri, getArguments.GetMap()))
      {
        return 0;  // Unable to parse this URI
      }

      // Loop over all the accessed resources to ensure access is
      // granted to each of them
      int checkedResources = 0;
      int grantedResources = 0;

      for (OrthancPlugins::IAuthorizationParser::AccessedResources::const_iterator
             access = accesses.begin(); access != accesses.end(); ++access)
      {
        if (uncheckedLevels_.find(access->GetLevel()) == uncheckedLevels_.end())
        {
          checkedResources++;
          if (IsResourceAccessGranted(authTokens, method, *access))
          {
            grantedResources++;
          }  
        }
      }

      if (checkedResources > 0 && grantedResources == checkedResources)
      {
        return 1;
      }

      // Calling one of this "search" uri with a resource-token is authorized (since we override these routes in this plugin) but
      // the results will be empty.  We want to avoid 403 errors in OHIF when requesting prior studies.
      // TODO: In the future, we shall be able to return the studies that are authorized by the resource-token.
      if (strcmp(uri, "/dicom-web/studies") == 0 && method == OrthancPluginHttpMethod_Get)
      {
        return 1;
      }
    }
      
    // By default, forbid access to all the resources
    return 0;
  }
  catch (std::runtime_error& e)
  {
    LOG(ERROR) << e.what();
    return OrthancPluginErrorCode_Success;  // Ignore error
  }
  catch (Orthanc::OrthancException& e)
  {
    LOG(ERROR) << e.What();
    return OrthancPluginErrorCode_Success;  // Ignore error
  }
  catch (...)
  {
    LOG(ERROR) << "Unhandled internal exception";
    return OrthancPluginErrorCode_Success;  // Ignore error
  }
}

  
#if !ORTHANC_PLUGINS_VERSION_IS_ABOVE(1, 2, 1)
static int32_t FilterHttpRequestsFallback(OrthancPluginHttpMethod method,
                                          const char *uri,
                                          const char *ip,
                                          uint32_t headersCount,
                                          const char *const *headersKeys,
                                          const char *const *headersValues)
{
  // Fallback wrapper function for Orthanc <= 1.2.0, where the GET
  // arguments were not available in the HTTP filters
  return FilterHttpRequests(method, uri, ip,
                            headersCount, headersKeys, headersValues,
                            0, NULL, NULL);
}
#endif


static OrthancPluginErrorCode OnChangeCallback(OrthancPluginChangeType changeType,
                                               OrthancPluginResourceType resourceType,
                                               const char* resourceId)
{
  try
  {
    if (authorizationParser_.get() == NULL || !enableAuditLogs_)
    {
      return OrthancPluginErrorCode_Success;
    }

    switch(changeType)
    {
      case OrthancPluginChangeType_JobSuccess:
      {
        Json::Value job;
        if (OrthancPlugins::RestApiGet(job, std::string("/jobs/") + resourceId, false))
        {
          if (job["Type"].asString() == "ResourceModification")
          {
            Json::Value jobContent = job["Content"];
            std::string sourceResourceId = jobContent["ParentResources"][0].asString();
            std::string modifiedResourceId = jobContent["ID"].asString();
            OrthancPluginResourceType resourceType = OrthancPlugins::StringToResourceType(jobContent["Type"].asString().c_str());

            bool isAnonymization = jobContent.isMember("IsAnonymization") && jobContent["IsAnonymization"].asBool();
            LOG(WARNING) << jobContent.toStyledString();

            if (isAnonymization)
            {
              std::string userId;
              if (GetUserIdFromUserData(userId, job))
              {
                // attach a log to the source study
                Json::Value logData;
                logData["ModifiedResourceId"] = modifiedResourceId;
                logData["ModifiedResourceType"] = resourceType;

                RecordAuditLog(userId, 
                               resourceType,
                               sourceResourceId, 
                               (isAnonymization ? "success-anonymization" : "success-modification-job"), 
                               logData);
                
                // attach a log to the modified study
                if (sourceResourceId != modifiedResourceId)
                {
                  Json::Value logData;
                  logData["SourceResourceId"] = sourceResourceId;
                  logData["SourceResourceType"] = resourceType;

                  RecordAuditLog(userId, 
                                 resourceType,
                                 modifiedResourceId, 
                                 (isAnonymization ? "new-study-from-anonymization-job" : "new-study-from-modification-job"), 
                                 logData);
                }
              }
            }            
          }

        }

        return OrthancPluginErrorCode_Success;
      }
      case OrthancPluginChangeType_JobFailure:
      {
        return OrthancPluginErrorCode_Success;
      }

      case OrthancPluginChangeType_Deleted:
      {
        switch (resourceType)
        {
          case OrthancPluginResourceType_Patient:
            authorizationParser_->Invalidate(Orthanc::ResourceType_Patient, resourceId);
            break;

          case OrthancPluginResourceType_Study:
            authorizationParser_->Invalidate(Orthanc::ResourceType_Study, resourceId);
            break;

          case OrthancPluginResourceType_Series:
            authorizationParser_->Invalidate(Orthanc::ResourceType_Series, resourceId);
            break;

          case OrthancPluginResourceType_Instance:
            authorizationParser_->Invalidate(Orthanc::ResourceType_Instance, resourceId);
            break;

          default:
            break;
        }
      }
      default:
        return OrthancPluginErrorCode_Success;    
    }
       
    return OrthancPluginErrorCode_Success;
  }
  catch (std::runtime_error& e)
  {
    LOG(ERROR) << e.what();
    return OrthancPluginErrorCode_Success;  // Ignore error
  }
  catch (Orthanc::OrthancException& e)
  {
    LOG(ERROR) << e.What();
    return OrthancPluginErrorCode_Success;  // Ignore error
  }
  catch (...)
  {
    LOG(ERROR) << "Unhandled internal exception";
    return OrthancPluginErrorCode_Success;  // Ignore error
  }
}

bool GetUserProfileInternal_(OrthancPlugins::IAuthorizationService::UserProfile& profile, 
                             const OrthancPlugins::AssociativeArray& headers,
                             const OrthancPlugins::AssociativeArray& getArguments,
                             bool ignoreEmptyValues)
{
  for (std::set<OrthancPlugins::Token>::const_iterator
          token = tokens_.begin(); token != tokens_.end(); ++token)
  {
    OrthancPlugins::IAuthorizationService::UserProfile tryProfile;

    std::string value;
    switch (token->GetType())
    {
      case OrthancPlugins::TokenType_HttpHeader:
        headers.GetValue(value, token->GetKey());
        break;

      case OrthancPlugins::TokenType_GetArgument:
        getArguments.GetValue(value, token->GetKey());
        break;

      default:
        throw Orthanc::OrthancException(Orthanc::ErrorCode_ParameterOutOfRange);
    }
    
    if (ignoreEmptyValues && value.empty())
    {
      continue;
    }

    unsigned int validity; // not used
    if (authorizationService_->GetUserProfile(validity, tryProfile, *token, value))
    {
      profile = tryProfile;
      return true;
    }
  }

  return false;
}


bool GetUserProfileInternal(OrthancPlugins::IAuthorizationService::UserProfile& profile, const OrthancPluginHttpRequest* request)
{
  OrthancPlugins::AssociativeArray headers
    (request->headersCount, request->headersKeys, request->headersValues, false);

  OrthancPlugins::AssociativeArray getArguments
    (request->getCount, request->getKeys, request->getValues, true);

  // Loop over all the authorization tokens stored in the HTTP
  // headers, until finding one that is granted.
  // But, first process only the tokens with a value to avoid getting identified as anonymous too fast !
  if (GetUserProfileInternal_(profile, headers, getArguments, true))
  {
    return true;
  }

  return GetUserProfileInternal_(profile, headers, getArguments, false);
}

void AdjustToolsFindQueryLabels(Json::Value& query, const OrthancPlugins::IAuthorizationService::UserProfile& profile)
{
  std::set<std::string> labelsToFind;
  std::string labelsConstraint = "Invalid";

  if (query.isMember("Labels") && query.isMember("LabelsConstraint"))
  {
    Orthanc::SerializationToolbox::ReadSetOfStrings(labelsToFind, query, "Labels");
    labelsConstraint = Orthanc::SerializationToolbox::ReadString(query, "LabelsConstraint");
  }
  else if (query.isMember("Labels") || query.isMember("LabelsConstraint"))
  {
    throw Orthanc::OrthancException(Orthanc::ErrorCode_ForbiddenAccess, "Auth plugin: unable to transform tools/find query, both 'Labels' and 'LabelsConstraint' must be defined together if one of them is defined.");
  }

  if (!HasAccessToSomeLabels(profile))
  {
    throw Orthanc::OrthancException(Orthanc::ErrorCode_ForbiddenAccess, "Auth plugin: unable to call tools/find when the user does not have access to any labels.");
  }
  else if (profile.authorizedLabels.size() > 0)
  {
    // if the user has access to all labels: no need to transform the tools/find body, we keep it as is
    if (!HasAccessToAllLabels(profile))
    { // the user does not have access to all labels -> transform the tools/find body

      if (labelsToFind.size() == 0)
      {
        if (profile.authorizedLabels.size() > 0)
        {
          query.removeMember("Labels");
          Orthanc::SerializationToolbox::WriteSetOfStrings(query, profile.authorizedLabels, "Labels");
          query["LabelsConstraint"] = "Any";
        }
      }
      else if (labelsConstraint == "All")
      {
        if (profile.authorizedLabels.size() > 0)
        {
          if (!Orthanc::Toolbox::IsSetInSet(labelsToFind, profile.authorizedLabels))
          {
            throw Orthanc::OrthancException(Orthanc::ErrorCode_ForbiddenAccess, "Auth plugin: unable to transform tools/find query with 'All' labels constraint when the user does not have access to all listed labels.");
          }
        }
      }
      else if (labelsConstraint == "Any")
      {
        if (profile.authorizedLabels.size() > 0)
        {
          std::set<std::string> newLabelsToFind;
          Orthanc::Toolbox::GetIntersection(newLabelsToFind, labelsToFind, profile.authorizedLabels);

          if (newLabelsToFind.size() == 0)
          {
            throw Orthanc::OrthancException(Orthanc::ErrorCode_ForbiddenAccess, "Auth plugin: unable to transform tools/find query with 'Any' labels constraint when none of the labels to find is authorized for the user.");                
          }

          query.removeMember("Labels");
          Orthanc::SerializationToolbox::WriteSetOfStrings(query, newLabelsToFind, "Labels");
        }
      }
      else if (labelsConstraint == "None")
      {
        if (profile.authorizedLabels.size() > 0)
        {
          throw Orthanc::OrthancException(Orthanc::ErrorCode_ForbiddenAccess, "Auth plugin: unable to transform tools/find query with 'None' labels constraint.");
        }
      }
    }
  }
}

bool GetStudyInstanceUIDFromQuery(std::string& studyInstanceUID, const Json::Value& body)
{

  if (!body.isMember("Query"))
  {
    return false;
  }

  if (body["Query"].isMember("StudyInstanceUID"))
  {
    studyInstanceUID = body["Query"]["StudyInstanceUID"].asString();
  }
  else if (body["Query"].isMember("0020,000d"))
  {
    studyInstanceUID = body["Query"]["0020,000d"].asString();
  }
  else if (body["Query"].isMember("0020,000D"))
  {
    studyInstanceUID = body["Query"]["0020,000D"].asString();
  }
  else if (body["Query"].isMember("0020000D"))
  {
    studyInstanceUID = body["Query"]["0020000D"].asString();
  }
  else
  {
    return false;
  }

  return true;
}

void GetStudyOrthancIdFromStudyInstanceUID(std::vector<std::string>& studyOrthancIds, const std::string& studyInstanceUID)
{
  studyOrthancIds.clear();
  Json::Value response;
  if (OrthancPlugins::RestApiPost(response, "/tools/lookup", studyInstanceUID, false))
  {
    for (Json::ArrayIndex i = 0; i < response.size(); ++i)
    {
      if (response[i]["Type"] == "Study")
      {
        studyOrthancIds.push_back(response[i]["ID"].asString());
      }
    }
  }
}

void FilterAuthorizedLabels(Json::Value& labels, const OrthancPlugins::IAuthorizationService::UserProfile& profile)
{
  if (HasAccessToAllLabels(profile))
  {
    return;
  }
  else
  {
    std::set<std::string> inLabelsSet;
    std::set<std::string> outLabelsSet;

    Orthanc::SerializationToolbox::ReadSetOfStrings(inLabelsSet, labels);

    Orthanc::Toolbox::GetIntersection(outLabelsSet, inLabelsSet, profile.authorizedLabels);

    Orthanc::SerializationToolbox::WriteSetOfStrings(labels, outLabelsSet);
  }
}


void FilterLabelsInResourceObject(Json::Value& resource, const OrthancPlugins::IAuthorizationService::UserProfile& profile)
{
  if (resource.isMember("Labels"))
  {
    FilterAuthorizedLabels(resource["Labels"], profile);
  }
}


void FilterLabelsInResourceArray(Json::Value& resources, const OrthancPlugins::IAuthorizationService::UserProfile& profile)
{
  for (Json::ArrayIndex i = 0; i < resources.size(); ++i)
  {
    if (resources[i].isObject())
    {
      FilterLabelsInResourceObject(resources[i], profile);
    }
  }
}


void ToolsFindOrCountResources(OrthancPluginRestOutput* output,
                               const char* /*url*/,
                               const OrthancPluginHttpRequest* request,
                               const char* nativeUrl,
                               bool filterLabelsInResponse)
{
  OrthancPluginContext* context = OrthancPlugins::GetGlobalContext();

  try
  {
    if (request->method != OrthancPluginHttpMethod_Post)
    {
      OrthancPluginSendMethodNotAllowed(context, output, "POST");
    }
    else
    {
      // The filtering to this route is performed by this plugin as it is done for any other route before we get here.

      Json::Value query;
      if (!OrthancPlugins::ReadJson(query, request->body, request->bodySize))
      {
        throw Orthanc::OrthancException(Orthanc::ErrorCode_BadFileFormat, "A JSON payload was expected");
      }

      // If the logged in user has restrictions on the labels he can access, modify the tools/find payload before reposting it to Orthanc
      OrthancPlugins::IAuthorizationService::UserProfile profile;
      if (GetUserProfileInternal(profile, request) && HasAccessToSomeLabels(profile))
      {
        Orthanc::ResourceType queryLevel = Orthanc::StringToResourceType(query["Level"].asString().c_str());

        if (queryLevel == Orthanc::ResourceType_Study)
        {
          AdjustToolsFindQueryLabels(query, profile);
        }
        else if (queryLevel == Orthanc::ResourceType_Patient && !HasAccessToAllLabels(profile))
        {
          throw Orthanc::OrthancException(Orthanc::ErrorCode_ForbiddenAccess, "Auth plugin: unable to call tools/find at Patient level when the user does not have access to ALL labels.");
        }
        else if (queryLevel == Orthanc::ResourceType_Series || queryLevel == Orthanc::ResourceType_Instance)
        {
          std::string studyInstanceUID;

          if (!HasAccessToAllLabels(profile)) // no need to adjust anything if the user has access to all labels
          {
            if (!GetStudyInstanceUIDFromQuery(studyInstanceUID, query))
            {
              throw Orthanc::OrthancException(Orthanc::ErrorCode_ForbiddenAccess, "Auth plugin: unable to call tools/find at Series or Instance level when the user does not have access to ALL labels or when there is no StudyInstanceUID in the query.");
            }

            // since this is a series/instance find, make sure the user has access to the parent study
            std::vector<std::string> studyOrthancIds;
            GetStudyOrthancIdFromStudyInstanceUID(studyOrthancIds, studyInstanceUID);

            if (studyOrthancIds.size() != 1)
            {
              throw Orthanc::OrthancException(Orthanc::ErrorCode_ForbiddenAccess, "Auth plugin: when using tools/find at Series or Instance level, unable to get the orthanc ID of StudyInstanceUID specified in the query. Found " + boost::lexical_cast<std::string>(studyOrthancIds.size()) + " orthanc studies with this StudyInstanceUID");          
            }

            bool granted = false;
            OrthancPlugins::IAuthorizationParser::AccessedResources accessedResources;
            authorizationParser_->AddDicomStudy(accessedResources, studyInstanceUID);

            if (!HasAuthorizedLabelsForResource(granted, accessedResources, profile))
            {
              throw Orthanc::OrthancException(Orthanc::ErrorCode_ForbiddenAccess, "Auth plugin: when using tools/find at Series or Instance level, unable to check resource access based on the authorized_labels.");
            }

            if (!granted)
            {
              throw Orthanc::OrthancException(Orthanc::ErrorCode_ForbiddenAccess, "Auth plugin: when using tools/find at Series or Instance level, the user shall have access to the parent study.");
            }
          }
        }
      }
      else // anonymous user profile or resource token
      {
        std::string studyInstanceUID;

        // If anonymous user profile, it might be a resource token e.g accessing /dicom-web/studies/.../metadata 
        // -> extract the StudyInstanceUID from the query and send the token for validation to the auth-service
        // If there is no StudyInstanceUID, then, return an empty list
        if (!GetStudyInstanceUIDFromQuery(studyInstanceUID, query))
        {
          // If there is no StudyInstaceUID, this might still be a call to /dicom-web/studies?PatientID=... e.g. from OHIF
          // in this case, let's complement the query to filter against the StudyInstanceUIDs from the resource token and
          // "add" &StudyInstanceUID=1.2|1.3|1.4 in the query if there are multiple studies in the resource token

          std::vector<TokenAndValue> authTokens;  // the tokens that are set in this request
          GetAuthTokens(authTokens, request->headersCount, request->headersKeys, request->headersValues, request->getCount, request->getKeys, request->getValues);

          for (std::vector<TokenAndValue>::const_iterator it = authTokens.begin(); it != authTokens.end(); ++it)
          {
            OrthancPlugins::IAuthorizationService::DecodedToken decodedToken;
            if (authorizationService_->DecodeToken(decodedToken,
                                                   it->GetToken().GetKey(),
                                                   it->GetValue()))
            {
              if (decodedToken.resourcesDicomIds.size() > 0)
              {
                std::string joinedStudyInstanceUids;
                Orthanc::Toolbox::JoinStrings(joinedStudyInstanceUids, decodedToken.resourcesDicomIds, "|");
                
                LOG(WARNING) << "Auth plugin: adding StudyInstanceUID constrains based on the resources/dicom-uid in the token.";
                // LOG(INFO) << joinedStudyInstanceUids;

                query["Query"]["StudyInstanceUID"] = joinedStudyInstanceUids;

                Json::Value result;
                if (OrthancPlugins::RestApiPost(result, nativeUrl, query, false))
                {
                  OrthancPlugins::AnswerJson(result, output);
                  return;
                }
              }
            }
            else
            {
              throw Orthanc::OrthancException(Orthanc::ErrorCode_ForbiddenAccess, "Auth plugin: unable to call tools/find when the user does not have access to any labels and if there is no StudyInstanceUID in the query and the auth-service does not implement /tokens/decode.");
            }
          }

          // old code prior to 0.9.2: 
          throw Orthanc::OrthancException(Orthanc::ErrorCode_ForbiddenAccess, "Auth plugin: unable to call tools/find when the user does not have access to any labels and if there is no StudyInstanceUID in the query or in the resource token.");
        }

        std::vector<std::string> studyOrthancIds;
        GetStudyOrthancIdFromStudyInstanceUID(studyOrthancIds, studyInstanceUID);

        if (studyOrthancIds.size() != 1)
        {
          throw Orthanc::OrthancException(Orthanc::ErrorCode_ForbiddenAccess, "Auth plugin: when using tools/find with a resource token, unable to get the orthanc ID of StudyInstanceUID specified in the query. Found " + boost::lexical_cast<std::string>(studyOrthancIds.size()) + " orthanc studies with this StudyInstanceUID");          
        }

        std::vector<TokenAndValue> authTokens;  // the tokens that are set in this request
        GetAuthTokens(authTokens, request->headersCount, request->headersKeys, request->headersValues, request->getCount, request->getKeys, request->getValues);

        std::set<std::string> labels;
        OrthancPlugins::AccessedResource accessedResource(Orthanc::ResourceType_Study, studyOrthancIds[0], studyInstanceUID, labels);
        if (!IsResourceAccessGranted(authTokens, request->method, accessedResource))
        {
          throw Orthanc::OrthancException(Orthanc::ErrorCode_ForbiddenAccess, "Auth plugin: when using tools/find with a resource token, the resource must grant access to the StudyInstanceUID specified in the query.");
        }

      }

      Json::Value result;

      if (OrthancPlugins::RestApiPost(result, nativeUrl, query, false))
      {
        if (filterLabelsInResponse)
        {
          FilterLabelsInResourceArray(result, profile);
        }
        OrthancPlugins::AnswerJson(result, output);
      }

    }

  }
  catch(const Orthanc::OrthancException& e)
  {
    // this error is not yet supported in Orthanc 1.12.1
    if (e.GetErrorCode() == Orthanc::ErrorCode_ForbiddenAccess && !OrthancPlugins::CheckMinimalOrthancVersion(1, 12, 2))
    {
      SendForbiddenError(e.GetDetails(), output);
    }
    else
    {
      throw;
    }
  }
}

void ToolsFind(OrthancPluginRestOutput* output,
               const char* url,
               const OrthancPluginHttpRequest* request)
{
  ToolsFindOrCountResources(output, url, request, "/tools/find", true);
}

void ToolsCountResources(OrthancPluginRestOutput* output,
                         const char* url,
                         const OrthancPluginHttpRequest* request)
{
  ToolsFindOrCountResources(output, url, request, "/tools/count-resources", false);
}

void UploadInstancesWithAuditLogs(OrthancPluginRestOutput* output,
                                  const char* url,
                                  const OrthancPluginHttpRequest* request)
{
  OrthancPluginContext* context = OrthancPlugins::GetGlobalContext();

  // always forward to core
  OrthancPlugins::RestApiClient coreApi(url, request);
  coreApi.ExecuteAndForwardAnswer(context, output);

  if (request->method == OrthancPluginHttpMethod_Post)
  {
    OrthancPlugins::IAuthorizationService::UserProfile profile;
    Json::Value coreResponse;

    if (GetUserProfileInternal(profile, request) && coreApi.GetAnswerJson(coreResponse))
    {
      RecordAuditLog(profile.userId, OrthancPluginResourceType_Study, coreResponse["ParentStudy"].asString(), "uploaded-instance", coreResponse["ID"].asString());
    }
    else
    {
      throw Orthanc::OrthancException(Orthanc::ErrorCode_ForbiddenAccess, "Auth plugin: no user profile found, unable to handle POST to /instances with audit logs enabled.");
    }
  }
}


void ModifyAnonymizeWithAuditLogs(OrthancPluginRestOutput* output,
                                  const char* url,
                                  const OrthancPluginHttpRequest* request,
                                  bool isModification)
{
  OrthancPluginContext* context = OrthancPlugins::GetGlobalContext();
  OrthancPluginResourceType resourceType = OrthancPlugins::StringToResourceType(request->groups[0]);
  std::string resourceId = request->groups[1];

  OrthancPlugins::RestApiClient coreApi(url, request);

  Json::Value payload;
  if (!OrthancPlugins::ReadJson(payload, request->body, request->bodySize))
  {
    throw Orthanc::OrthancException(Orthanc::ErrorCode_BadFileFormat, "A JSON payload was expected");
  }

  // Either there is a userId in UserData or the request comes from a user with profile
  OrthancPlugins::IAuthorizationService::UserProfile profile;
  std::string userId;

  // LOG(WARNING) << payload.toStyledString();

  if (GetUserProfileInternal(profile, request) && !profile.userId.empty())
  {
    userId = profile.userId;  
  } 
  else if (!GetUserIdFromUserData(userId, payload))
  {
    throw Orthanc::OrthancException(Orthanc::ErrorCode_ForbiddenAccess, "Auth plugin: no user profile or UserData found, unable to handle anonymize/modify with audit logs enabled.");
  }

  if ((payload.isMember("Synchronous") && !payload["Synchronous"].asBool())
    || (payload.isMember("Asynchronous") && !payload["Asynchronous"].asBool()))
  {
    // add UserData to the job payload to know who has modified the data.  The handling of the log will then happen in the OnChange handler
    SetUserIdInUserdata(payload, userId);

    // in any case, record that this resource is being modified/anonymized and record the payload
    RecordAuditLog(userId, 
                   resourceType, 
                   resourceId, 
                   (isModification ? "start-modification-job" : "start-anonymization-job"), 
                   payload);

    if (coreApi.Execute())
    {
      coreApi.ForwardAnswer(context, output);
    }
  }
  else
  {
    Json::Value coreResponse;

    // if it is synchronous, perform the modification and record the log directly
    if (coreApi.Execute())
    {
      coreApi.ForwardAnswer(context, output);
    }
    
    if (coreApi.GetAnswerJson(coreResponse))
    {
      LOG(WARNING) << "TODO AUDIT-LOG " << coreResponse.toStyledString(); // TODO 
    }
  }
}

void ModifyWithAuditLogs(OrthancPluginRestOutput* output,
                         const char* url,
                         const OrthancPluginHttpRequest* request)
{
  ModifyAnonymizeWithAuditLogs(output, url, request, true);
}

void AnonymizeWithAuditLogs(OrthancPluginRestOutput* output,
                            const char* url,
                            const OrthancPluginHttpRequest* request)
{
  ModifyAnonymizeWithAuditLogs(output, url, request, false);
}

void LabelWithAuditLogs(OrthancPluginRestOutput* output,
                        const char* url,
                        const OrthancPluginHttpRequest* request)
{
  OrthancPluginContext* context = OrthancPlugins::GetGlobalContext();
  OrthancPluginResourceType resourceType = OrthancPlugins::StringToResourceType(request->groups[0]);
  std::string resourceId = request->groups[1];
  std::string label = request->groups[2];

  OrthancPlugins::RestApiClient coreApi(url, request);

  if (request->method == OrthancPluginHttpMethod_Get && coreApi.Execute())
  {
    coreApi.ForwardAnswer(context, output);
    return;
  }
  else
  {
    OrthancPlugins::IAuthorizationService::UserProfile profile;
    std::string userId;

    if (GetUserProfileInternal(profile, request) && !profile.userId.empty())
    {
      userId = profile.userId;  
    }
    else
    {
      throw Orthanc::OrthancException(Orthanc::ErrorCode_ForbiddenAccess, "Auth plugin: no user profile or UserData found, unable to delete/put label with audit logs enabled.");
    }
    
    std::string action;
    if (request->method == OrthancPluginHttpMethod_Delete)
    {
      action = "deleted-label";
    }
    else if (request->method == OrthancPluginHttpMethod_Put)
    {
      action = "added-label";
    }
    
    if (coreApi.Execute())
    {
      RecordAuditLog(userId, 
                     resourceType, 
                     resourceId, 
                     action, 
                     label);
      
      coreApi.ForwardAnswer(context, output);
      return;
    }
  }
}


OrthancPluginResourceType IdentifyResourceType(const std::string& resourceId)
{
  Json::Value v;

  if (OrthancPlugins::RestApiGet(v, "/studies/" + resourceId, false))
  {
    return OrthancPluginResourceType_Study;
  }
  if (OrthancPlugins::RestApiGet(v, "/patients/" + resourceId, false))
  {
    return OrthancPluginResourceType_Patient;
  }
  if (OrthancPlugins::RestApiGet(v, "/series/" + resourceId, false))
  {
    return OrthancPluginResourceType_Series;
  }
  if (OrthancPlugins::RestApiGet(v, "/instances/" + resourceId, false))
  {
    return OrthancPluginResourceType_Instance;
  }

  return OrthancPluginResourceType_None;
}


void GetResourceDeletionAuditLogs(std::list<AuditLog>& auditLogs,
                                  OrthancPluginResourceType resourceType,
                                  const std::string& resourceId,
                                  const OrthancPluginHttpRequest* request)
{
  OrthancPlugins::IAuthorizationService::UserProfile profile;
  std::string userId;

  if (GetUserProfileInternal(profile, request) && !profile.userId.empty())
  {
    userId = profile.userId;  
  }
  else
  {
    throw Orthanc::OrthancException(Orthanc::ErrorCode_ForbiddenAccess, "Auth plugin: no user profile or UserData found, unable to delete a resource with audit logs enabled.");
  }
  
  Json::Value logData;

  switch (resourceType)
  {
    case OrthancPluginResourceType_Patient:
      {
        auditLogs.push_back(AuditLog(userId, resourceType, resourceId, "deleted-patient", logData));

        // find all child studies and add the log to each of them
        Json::Value patient;
        if (OrthancPlugins::RestApiGet(patient, "/patients/" + resourceId, false))
        {
          for (Json::ArrayIndex i = 0; i < patient["Studies"].size(); ++i)
          {
            auditLogs.push_back(AuditLog(userId, OrthancPluginResourceType_Study, patient["Studies"][i].asString(), "deleted-parent-patient", Json::nullValue));
          }
        }
      
      }; break;
    case OrthancPluginResourceType_Study:
      {
        auditLogs.push_back(AuditLog(userId, resourceType, resourceId, "deleted-study", logData));
      }; break;
    case OrthancPluginResourceType_Series:
      {
        auditLogs.push_back(AuditLog(userId, resourceType, resourceId, "deleted-series", logData));

        // add a log in the parent study 
        Json::Value parentStudy;
        if (OrthancPlugins::RestApiGet(parentStudy, "/series/" + resourceId + "/study", false))
        {
          auditLogs.push_back(AuditLog(userId, OrthancPluginResourceType_Study, parentStudy["ID"].asString(), "deleted-child-series", Json::nullValue));
        }
      }; break;
    case OrthancPluginResourceType_Instance:
      {
        auditLogs.push_back(AuditLog(userId, resourceType, resourceId, "deleted-instance", logData));

        // add a log in the parent study 
        Json::Value parentStudy;
        if (OrthancPlugins::RestApiGet(parentStudy, "/instances/" + resourceId + "/study", false))
        {
          auditLogs.push_back(AuditLog(userId, OrthancPluginResourceType_Study, parentStudy["ID"].asString(), "deleted-child-instance", Json::nullValue));
        }
      }; break;
    default:
      throw Orthanc::OrthancException(Orthanc::ErrorCode_InternalError);
  }
}

void DeleteResourceWithAuditLogs(OrthancPluginRestOutput* output,
                                 const char* url,
                                 const OrthancPluginHttpRequest* request)
{
  assert(request->method == OrthancPluginHttpMethod_Delete);

  OrthancPluginContext* context = OrthancPlugins::GetGlobalContext();
  OrthancPluginResourceType resourceType = OrthancPlugins::StringToResourceType(request->groups[0]);
  std::string resourceId = request->groups[1];
  
  std::list<AuditLog> auditLogs;
  GetResourceDeletionAuditLogs(auditLogs, resourceType, resourceId, request);

  OrthancPlugins::RestApiClient coreApi(url, request);
  
  if (coreApi.Execute())
  {
    RecordAuditLogs(auditLogs);

    coreApi.ForwardAnswer(context, output);
    return;
  }
}


void BulkDeleteWithAuditLogs(OrthancPluginRestOutput* output,
                             const char* url,
                             const OrthancPluginHttpRequest* request)
{
  OrthancPluginContext* context = OrthancPlugins::GetGlobalContext();

  if (request->method != OrthancPluginHttpMethod_Post)
  {
    OrthancPluginSendMethodNotAllowed(context, output, "POST");
  }

  Json::Value payload;
  if (!OrthancPlugins::ReadJson(payload, request->body, request->bodySize) || !payload.isMember("Resources"))
  {
    throw Orthanc::OrthancException(Orthanc::ErrorCode_BadFileFormat, "A JSON payload was expected");
  }

  std::list<AuditLog> auditLogs;

  for (Json::ArrayIndex i = 0; i < payload["Resources"].size(); ++i)
  {
    std::string resourceId = payload["Resources"][i].asString();
    OrthancPluginResourceType resourceType = IdentifyResourceType(resourceId);
    GetResourceDeletionAuditLogs(auditLogs, resourceType, resourceId, request);
  }

  OrthancPlugins::RestApiClient coreApi(url, request);
  
  if (coreApi.Execute())
  {
    RecordAuditLogs(auditLogs);

    coreApi.ForwardAnswer(context, output);
    return;
  }

}


void ToolsLabels(OrthancPluginRestOutput* output,
                 const char* /*url*/,
                 const OrthancPluginHttpRequest* request)
{
  OrthancPluginContext* context = OrthancPlugins::GetGlobalContext();

  try
  {
    if (request->method != OrthancPluginHttpMethod_Get)
    {
      OrthancPluginSendMethodNotAllowed(context, output, "GET");
    }
    else
    {
      // The filtering to this route is performed by this plugin as it is done for any other route before we get here

      // If the logged in user has restrictions on the labels he can access, modify the tools/labels response before answering
      OrthancPlugins::IAuthorizationService::UserProfile profile;
      if (GetUserProfileInternal(profile, request))
      {
        if (!HasAccessToSomeLabels(profile))
        {
          Json::Value emptyLabels;
          OrthancPlugins::AnswerJson(emptyLabels, output);
          return;
        }

        Json::Value jsonLabels;
        if (OrthancPlugins::RestApiGet(jsonLabels, "/tools/labels", false))
        {
          FilterAuthorizedLabels(jsonLabels, profile);
          OrthancPlugins::AnswerJson(jsonLabels, output);
        }
      }
      else
      {
        throw Orthanc::OrthancException(Orthanc::ErrorCode_ForbiddenAccess, "Auth plugin: no user profile found, access to tools/labels is forbidden.");
      }
    }
  }
  catch(const Orthanc::OrthancException& e)
  {
    // this error is not yet supported in Orthanc 1.12.1
    if (e.GetErrorCode() == Orthanc::ErrorCode_ForbiddenAccess && !OrthancPlugins::CheckMinimalOrthancVersion(1, 12, 2))
    {
      SendForbiddenError(e.GetDetails(), output);
    }
    else
    {
      throw;
    }
  }
}

typedef void (*JsonLabelsFilter) (Json::Value& labels, 
                                  const OrthancPlugins::IAuthorizationService::UserProfile& profile);


// calls the core api and filter the "Labels" in the response
void FilterLabelsFromGetCoreUrl(OrthancPluginRestOutput* output,
                                const char* url,
                                const OrthancPluginHttpRequest* request,
                                JsonLabelsFilter jsonLabelsFilter)
{
  OrthancPluginContext* context = OrthancPlugins::GetGlobalContext();

  if (request->method != OrthancPluginHttpMethod_Get)
  {
    OrthancPlugins::RestApiClient coreApi(url, request);
    coreApi.ExecuteAndForwardAnswer(context, output);
  }
  else
  {
    // The filtering to this route is performed by this plugin as it is done for any other route before we get here so we don't care about authorization here.

    // If the logged in user has restrictions on the labels he can access, modify the "Labels" field in the response before answering
    OrthancPlugins::IAuthorizationService::UserProfile profile;
    GetUserProfileInternal(profile, request);

    Json::Value response;

    OrthancPlugins::RestApiClient coreApi(url, request);

    if (coreApi.Execute() && coreApi.GetAnswerJson(response))
    {
      jsonLabelsFilter(response, profile);
      OrthancPlugins::AnswerJson(response, output);
    }
  }
}


void FilterLabelsFromSingleResource(OrthancPluginRestOutput* output,
                                    const char* url,
                                    const OrthancPluginHttpRequest* request)
{
  FilterLabelsFromGetCoreUrl(output, url, request, FilterLabelsInResourceObject);
}

void GetOrDeleteMainResource(OrthancPluginRestOutput* output,
                                    const char* url,
                                    const OrthancPluginHttpRequest* request)
{
  if (enableAuditLogs_ && request->method == OrthancPluginHttpMethod_Delete)
  {
    DeleteResourceWithAuditLogs(output, url, request);
  }
  else
  {
    FilterLabelsFromSingleResource(output, url, request);
  }
}

void FilterLabelsFromResourceList(OrthancPluginRestOutput* output,
                                    const char* url,
                                    const OrthancPluginHttpRequest* request)
{
  FilterLabelsFromGetCoreUrl(output, url, request, FilterLabelsInResourceArray);
}

void FilterLabelsFromResourceLabels(OrthancPluginRestOutput* output,
                                    const char* url,
                                    const OrthancPluginHttpRequest* request)
{
  FilterLabelsFromGetCoreUrl(output, url, request, FilterAuthorizedLabels);
}


void CreateToken(OrthancPluginRestOutput* output,
                 const char* /*url*/,
                 const OrthancPluginHttpRequest* request)
{
  OrthancPluginContext* context = OrthancPlugins::GetGlobalContext();

  if (request->method != OrthancPluginHttpMethod_Put)
  {
    OrthancPluginSendMethodNotAllowed(context, output, "PUT");
  }
  else
  {
    // The filtering to this route is performed by this plugin as it is done for any other route before we get here.
    // Since the route contains the tokenType, we can allow/forbid creating them based on the url

    // simply forward the request to the auth-service
    std::string tokenType;
    if (request->groupsCount == 1)
    {
      tokenType = request->groups[0];
    }
    else
    {
      throw Orthanc::OrthancException(Orthanc::ErrorCode_InternalError);
    }

    // convert from Orthanc flavored API to WebService API
    Json::Value body;
    if (!OrthancPlugins::ReadJson(body, request->body, request->bodySize))
    {
      throw Orthanc::OrthancException(Orthanc::ErrorCode_BadFileFormat, "A JSON payload was expected");
    }

    std::string id;
    std::vector<OrthancPlugins::IAuthorizationService::OrthancResource> resources;
    std::string expirationDateString;
    uint64_t validityDuration;

    if (body.isMember("ID"))
    {
      id = body["ID"].asString();
    }

    for (Json::ArrayIndex i = 0; i < body["Resources"].size(); ++i)
    {
      const Json::Value& jsonResource = body["Resources"][i];
      OrthancPlugins::IAuthorizationService::OrthancResource resource;

      if (jsonResource.isMember("DicomUid"))
      {
        resource.dicomUid = jsonResource["DicomUid"].asString();
      }

      if (jsonResource.isMember("OrthancId"))
      {
        resource.orthancId = jsonResource["OrthancId"].asString();
      }

      if (jsonResource.isMember("Url"))
      {
        resource.url = jsonResource["Url"].asString();
      }

      resource.level = jsonResource["Level"].asString();
      resources.push_back(resource);
    }

    if (body.isMember("ExpirationDate"))
    {
      expirationDateString = body["ExpirationDate"].asString();
    }

    if (body.isMember("ValidityDuration"))
    {
      validityDuration = body["ValidityDuration"].asUInt64();
    }

    OrthancPlugins::IAuthorizationService::CreatedToken createdToken;
    if (authorizationService_->CreateToken(createdToken,
                                           tokenType,
                                           id,
                                           resources,
                                           expirationDateString,
                                           validityDuration))
    {
      Json::Value createdJsonToken;
      createdJsonToken["Token"] = createdToken.token;
      
      if (!createdToken.url.empty())
      {
        createdJsonToken["Url"] = createdToken.url;
      }
      else
      {
        createdJsonToken["Url"] = Json::nullValue;
      }

      OrthancPlugins::AnswerJson(createdJsonToken, output);
    }
    

  }
}

void DecodeToken(OrthancPluginRestOutput* output,
                 const char* /*url*/,
                 const OrthancPluginHttpRequest* request)
{
  OrthancPluginContext* context = OrthancPlugins::GetGlobalContext();

  if (request->method != OrthancPluginHttpMethod_Post)
  {
    OrthancPluginSendMethodNotAllowed(context, output, "POST");
  }
  else
  {
    // convert from Orthanc flavored API to WebService API
    Json::Value body;
    if (!OrthancPlugins::ReadJson(body, request->body, request->bodySize))
    {
      throw Orthanc::OrthancException(Orthanc::ErrorCode_BadFileFormat, "A JSON payload was expected");
    }

    OrthancPlugins::IAuthorizationService::DecodedToken decodedToken;
    if (authorizationService_->DecodeToken(decodedToken,
                                           body["TokenKey"].asString(),
                                           body["TokenValue"].asString()))
    {
      Json::Value decodedJsonToken;
      
      if (!decodedToken.redirectUrl.empty())
      {
        decodedJsonToken["RedirectUrl"] = decodedToken.redirectUrl;
      }

      if (!decodedToken.errorCode.empty())
      {
        decodedJsonToken["ErrorCode"] = decodedToken.errorCode;
      }

      if (!decodedToken.tokenType.empty())
      {
        decodedJsonToken["TokenType"] = decodedToken.tokenType;
      }

      decodedJsonToken["ResourcesDicomIds"] = Json::arrayValue;
      for (std::set<std::string>::const_iterator it = decodedToken.resourcesDicomIds.begin(); it != decodedToken.resourcesDicomIds.end(); ++it)
      {
        decodedJsonToken["ResourcesDicomIds"].append(*it);
      }

      decodedJsonToken["ResourcesOrthancIds"] = Json::arrayValue;
      for (std::set<std::string>::const_iterator it = decodedToken.resourcesOrthancIds.begin(); it != decodedToken.resourcesOrthancIds.end(); ++it)
      {
        decodedJsonToken["ResourcesOrthancIds"].append(*it);
      }

      OrthancPlugins::AnswerJson(decodedJsonToken, output);
    }
  }
}


void GetUserProfile(OrthancPluginRestOutput* output,
                    const char* /*url*/,
                    const OrthancPluginHttpRequest* request)
{
  OrthancPluginContext* context = OrthancPlugins::GetGlobalContext();

  if (request->method != OrthancPluginHttpMethod_Get)
  {
    OrthancPluginSendMethodNotAllowed(context, output, "GET");
  }
  else
  {
    OrthancPlugins::IAuthorizationService::UserProfile profile;
    if (GetUserProfileInternal(profile, request))
    {
      Json::Value jsonProfile;
      jsonProfile["name"] = profile.name;
      jsonProfile["permissions"] = Json::arrayValue;
      jsonProfile["groups"] = Json::arrayValue;
      
      for (std::set<std::string>::const_iterator it = profile.permissions.begin(); it != profile.permissions.end(); ++it)
      {
        jsonProfile["permissions"].append(*it);
      }
      for (std::set<std::string>::const_iterator it = profile.authorizedLabels.begin(); it != profile.authorizedLabels.end(); ++it)
      {
        jsonProfile["authorized-labels"].append(*it);
      }
      for (std::set<std::string>::const_iterator it = profile.groups.begin(); it != profile.groups.end(); ++it)
      {
        jsonProfile["groups"].append(*it);
      }

      if (!profile.userId.empty())
      {
        jsonProfile["user-id"] = profile.userId;
      }

      OrthancPlugins::AnswerJson(jsonProfile, output);
    }
  }
}


void AuthSettingsRoles(OrthancPluginRestOutput* output,
                       const char* /*url*/,
                       const OrthancPluginHttpRequest* request)
{
  OrthancPluginContext* context = OrthancPlugins::GetGlobalContext();

  if (authorizationService_.get() == NULL) // this is not suppposed to happen
  {
    OrthancPlugins::AnswerHttpError(404, output);
    return;
  }

  if (request->method == OrthancPluginHttpMethod_Get)
  {
    Json::Value roles;
    
    if (!authorizationService_->GetSettingsRoles(roles))
    {
      LOG(WARNING) << "Could not retrieve roles from the auth-service.  The auth-service might not provide this feature or is not configured correctly.";
    }

    OrthancPlugins::AnswerJson(roles, output);
  }
  else if (request->method == OrthancPluginHttpMethod_Put)
  {
    Json::Value roles;
    Json::Value response;

    if (!OrthancPlugins::ReadJson(roles, request->body, request->bodySize))
    {
      throw Orthanc::OrthancException(Orthanc::ErrorCode_BadFileFormat, "A JSON payload was expected");
    }

    if (!authorizationService_->UpdateSettingsRoles(response, roles))
    {
      throw Orthanc::OrthancException(Orthanc::ErrorCode_InternalError, "Could not update roles in the auth-service", true);
    }
    OrthancPlugins::AnswerJson(response, output);
  }
  else
  {
    OrthancPluginSendMethodNotAllowed(context, output, "GET,PUT");
  }
}


void GetPermissionList(OrthancPluginRestOutput* output,
                       const char* /*url*/,
                       const OrthancPluginHttpRequest* request)
{
  OrthancPluginContext* context = OrthancPlugins::GetGlobalContext();

  if (request->method != OrthancPluginHttpMethod_Get)
  {
    OrthancPluginSendMethodNotAllowed(context, output, "GET");
  }
  else
  {
    std::set<std::string> permissionsList = permissionParser_->GetPermissionsList();

    Json::Value response = Json::arrayValue;
    Orthanc::SerializationToolbox::WriteSetOfStrings(response, permissionsList);

    OrthancPlugins::AnswerJson(response, output);
  }
}


void MergeJson(Json::Value &a, const Json::Value &b) {                                                                        
                                                                                                                  
  if (!a.isObject() || !b.isObject())
  {
    return;
  }

  Json::Value::Members members = b.getMemberNames();

  for (size_t i = 0; i < members.size(); i++)
  {
    std::string key = members[i];
    
    if (!a[key].isNull() && a[key].type() == Json::objectValue && b[key].type() == Json::objectValue)
    {
      MergeJson(a[key], b[key]);
    } 
    else
    {
      a[key] = b[key];
    }
  }
}


extern "C"
{
  ORTHANC_PLUGINS_API int32_t OrthancPluginInitialize(OrthancPluginContext* context)
  {
    OrthancPlugins::SetGlobalContext(context, ORTHANC_PLUGIN_NAME);
    OrthancPluginLogWarning(context, "Initializing the authorization plugin");

    /* Check the version of the Orthanc core */
    if (OrthancPluginCheckVersion(context) == 0)
    {
      OrthancPlugins::ReportMinimalOrthancVersion(ORTHANC_PLUGINS_MINIMAL_MAJOR_NUMBER,
                                                  ORTHANC_PLUGINS_MINIMAL_MINOR_NUMBER,
                                                  ORTHANC_PLUGINS_MINIMAL_REVISION_NUMBER);
      return -1;
    }

#if ORTHANC_FRAMEWORK_VERSION_IS_ABOVE(1, 12, 4)
    Orthanc::Logging::InitializePluginContext(context, ORTHANC_PLUGIN_NAME);
#elif ORTHANC_FRAMEWORK_VERSION_IS_ABOVE(1, 7, 2)
    Orthanc::Logging::InitializePluginContext(context);
#else
    Orthanc::Logging::Initialize(context);
#endif
    
    OrthancPlugins::SetDescription(ORTHANC_PLUGIN_NAME, "Advanced authorization plugin for Orthanc.");

    try
    {
      static const char* const PLUGIN_SECTION = "Authorization";

      OrthancPlugins::OrthancConfiguration orthancFullConfiguration;

      // read default configuration
      std::string defaultConfigurationFileContent;
      Orthanc::EmbeddedResources::GetFileResource(defaultConfigurationFileContent, Orthanc::EmbeddedResources::DEFAULT_CONFIGURATION);
      Json::Value pluginJsonDefaultConfiguration;
      OrthancPlugins::ReadJsonWithoutComments(pluginJsonDefaultConfiguration, defaultConfigurationFileContent);
      Json::Value pluginJsonConfiguration = pluginJsonDefaultConfiguration[PLUGIN_SECTION];

      OrthancPlugins::OrthancConfiguration pluginProvidedConfiguration;

      if (orthancFullConfiguration.IsSection(PLUGIN_SECTION))
      {
        // get the configuration provided by the user
        orthancFullConfiguration.GetSection(pluginProvidedConfiguration, PLUGIN_SECTION);

        // merge it with the default configuration.  This is a way to apply the all default values in a single step
        MergeJson(pluginJsonConfiguration, pluginProvidedConfiguration.GetJson());

        // recreate a OrthancConfiguration object from the merged configuration
        OrthancPlugins::OrthancConfiguration pluginConfiguration(pluginJsonConfiguration, PLUGIN_SECTION);

        // TODO - The size of the caches is set to 10,000 items. Maybe add a configuration option?
        OrthancPlugins::MemoryCache::Factory factory(10000);

        std::string dicomWebRoot = "/dicom-web/";
        std::string oe2Root = "/ui/";

        bool hasBasicAuthEnabled = orthancFullConfiguration.GetBooleanValue("AuthenticationEnabled", "true");

        if (orthancFullConfiguration.IsSection("DicomWeb"))
        {
          OrthancPlugins::OrthancConfiguration dicomWeb;
          dicomWeb.GetSection(orthancFullConfiguration, "DicomWeb");
          dicomWebRoot = dicomWeb.GetStringValue("Root", "/dicom-web/");
        }

        if (orthancFullConfiguration.IsSection("OrthancExplorer2"))
        {
          OrthancPlugins::OrthancConfiguration oe2;
          oe2.GetSection(orthancFullConfiguration, "OrthancExplorer2");
          oe2Root = oe2.GetStringValue("Root", "/ui/");
        }

        std::list<std::string> tmp;

        pluginConfiguration.LookupListOfStrings(tmp, "TokenHttpHeaders", true);
        for (std::list<std::string>::const_iterator
               it = tmp.begin(); it != tmp.end(); ++it)
        {
          tokens_.insert(OrthancPlugins::Token(OrthancPlugins::TokenType_HttpHeader, *it));
        }

        pluginConfiguration.LookupListOfStrings(tmp, "TokenGetArguments", true);

#if ORTHANC_PLUGINS_VERSION_IS_ABOVE(1, 3, 0)  
        for (std::list<std::string>::const_iterator
               it = tmp.begin(); it != tmp.end(); ++it)
        {
          tokens_.insert(OrthancPlugins::Token(OrthancPlugins::TokenType_GetArgument, *it));
        }
#else
        if (!tmp.empty())
        {
          throw Orthanc::OrthancException(
            Orthanc::ErrorCode_Plugin,
            "The option \"TokenGetArguments\" of the authorization plugin "
            "is only valid if compiled against Orthanc >= 1.3.0"
        }
#endif

        pluginConfiguration.LookupSetOfStrings(uncheckedResources_, "UncheckedResources", false);
        pluginConfiguration.LookupListOfStrings(uncheckedFolders_, "UncheckedFolders", false);

        std::string urlTokenDecoder;
        std::string urlTokenValidation;
        std::string urlTokenCreationBase;
        std::string urlUserProfile;
        std::string urlSettingsRole;
        std::string urlRoot;

        static const char* const WEB_SERVICE_ROOT = "WebServiceRootUrl";

        if (pluginConfiguration.LookupStringValue(urlRoot, WEB_SERVICE_ROOT))
        {
          urlTokenDecoder = Orthanc::Toolbox::JoinUri(urlRoot, "/tokens/decode");
          urlTokenValidation = Orthanc::Toolbox::JoinUri(urlRoot, "/tokens/validate");
          urlTokenCreationBase = Orthanc::Toolbox::JoinUri(urlRoot, "/tokens/");
          urlUserProfile = Orthanc::Toolbox::JoinUri(urlRoot, "/user/get-profile");
          urlSettingsRole = Orthanc::Toolbox::JoinUri(urlRoot, "/settings/roles");
        }
        else 
        {
          static const char* const WEB_SERVICE_TOKEN_DECODER = "WebServiceTokenDecoderUrl";
          static const char* const WEB_SERVICE_TOKEN_VALIDATION = "WebServiceTokenValidationUrl";
          static const char* const WEB_SERVICE_TOKEN_CREATION_BASE = "WebServiceTokenCreationBaseUrl";
          static const char* const WEB_SERVICE_USER_PROFILE = "WebServiceUserProfileUrl";
          static const char* const WEB_SERVICE_SETTINGS_ROLES = "WebServiceSettingsRolesUrl";
          static const char* const WEB_SERVICE_TOKEN_VALIDATION_LEGACY = "WebService";

          pluginConfiguration.LookupStringValue(urlTokenValidation, WEB_SERVICE_TOKEN_VALIDATION);
          pluginConfiguration.LookupStringValue(urlTokenDecoder, WEB_SERVICE_TOKEN_DECODER);
          if (urlTokenValidation.empty())
          {
            pluginConfiguration.LookupStringValue(urlTokenValidation, WEB_SERVICE_TOKEN_VALIDATION_LEGACY);
          }

          pluginConfiguration.LookupStringValue(urlTokenCreationBase, WEB_SERVICE_TOKEN_CREATION_BASE);
          pluginConfiguration.LookupStringValue(urlUserProfile, WEB_SERVICE_USER_PROFILE);
          pluginConfiguration.LookupStringValue(urlSettingsRole, WEB_SERVICE_SETTINGS_ROLES);
        }

        authorizationParser_.reset(new OrthancPlugins::DefaultAuthorizationParser(factory, dicomWebRoot));

        if (!urlTokenValidation.empty())
        {
          LOG(WARNING) << "Authorization plugin: url defined for Token Validation: " << urlTokenValidation << ", resource tokens validation is enabled";
          resourceTokensEnabled_ = true;
        }
        else
        {
          LOG(WARNING) << "Authorization plugin: no url defined for Token Validation, resource tokens validation is disabled";
          resourceTokensEnabled_ = false;
        }

        if (!urlUserProfile.empty())
        {
          LOG(WARNING) << "Authorization plugin: url defined for User Profile: " << urlUserProfile << ", user tokens validation is enabled";
          userTokensEnabled_ = true;
          
          static const char* const PERMISSIONS = "Permissions";
          if (!pluginConfiguration.GetJson().isMember(PERMISSIONS))
          {
            throw Orthanc::OrthancException(Orthanc::ErrorCode_BadFileFormat, "Authorization plugin: Missing required \"" + std::string(PERMISSIONS) + 
              "\" option since you have defined the \"" + std::string(WEB_SERVICE_ROOT) + "\" option");
          }
          permissionParser_.reset
            (new OrthancPlugins::PermissionParser(dicomWebRoot, oe2Root));

          permissionParser_->Add(pluginConfiguration.GetJson()[PERMISSIONS], authorizationParser_.get());

          static const char* const EXTRA_PERMISSIONS = "ExtraPermissions";
          if (pluginConfiguration.GetJson().isMember(EXTRA_PERMISSIONS))
          {
            permissionParser_->Add(pluginConfiguration.GetJson()[EXTRA_PERMISSIONS], authorizationParser_.get());
          }
        }
        else
        {
          LOG(WARNING) << "Authorization plugin: no url defined for User Profile" << ", user tokens validation is disabled";
          userTokensEnabled_ = false;
        }

        if (!urlTokenCreationBase.empty())
        {
          LOG(WARNING) << "Authorization plugin: base url defined for Token Creation : " << urlTokenCreationBase;
        }
        else
        {
          LOG(WARNING) << "Authorization plugin: no base url defined for Token Creation";
        }

        if (!urlSettingsRole.empty())
        {
          LOG(WARNING) << "Authorization plugin: settings-roles url defined : " << urlSettingsRole;
        }
        else
        {
          LOG(WARNING) << "Authorization plugin: no settings-roles url defined";
        }

        if (!resourceTokensEnabled_ && permissionParser_.get() == NULL)
        {
          if (hasBasicAuthEnabled)
          {
            LOG(WARNING) << "Authorization plugin: No Token Validation or User Profile url defined -> will only be able to generate tokens.  All API routes are accessible to all registered users.";
          }
          else
          {
            LOG(WARNING) << "Authorization plugin: ----------- insecure setup ---------- No Token Validation or User Profile url defined -> will only be able to generate tokens.  Authentication is not enabled -> anyone will have access to all API routes.";
          }
        }

        std::set<std::string> standardConfigurations;
        if (pluginConfiguration.LookupSetOfStrings(standardConfigurations, "StandardConfigurations", false))
        {
          if (standardConfigurations.find("osimis-web-viewer") != standardConfigurations.end())
          {
            uncheckedFolders_.push_back("/osimis-viewer/app/");
            uncheckedFolders_.push_back("/osimis-viewer/languages/");
            uncheckedResources_.insert("/osimis-viewer/config.js");

            tokens_.insert(OrthancPlugins::Token(OrthancPlugins::TokenType_HttpHeader, "token"));
            tokens_.insert(OrthancPlugins::Token(OrthancPlugins::TokenType_GetArgument, "token"));  // for download links in Webviewer
          }

          if (standardConfigurations.find("stone-webviewer") != standardConfigurations.end())
          {
            uncheckedFolders_.push_back("/stone-webviewer/");
            uncheckedResources_.insert("/system");        // for Stone to check that Orthanc is the server providing the data

            tokens_.insert(OrthancPlugins::Token(OrthancPlugins::TokenType_HttpHeader, "Authorization"));
          }

          if (standardConfigurations.find("orthanc-explorer-2") != standardConfigurations.end())
          {
            uncheckedFolders_.push_back("/ui/app/");
            uncheckedFolders_.push_back("/ui/landing/");
            uncheckedResources_.insert("/");                                      // for the redirect to /ui/app/
            uncheckedResources_.insert("/ui/api/pre-login-configuration");        // for the UI to know, i.e. if Keycloak is enabled or not
            uncheckedResources_.insert("/ui/api/configuration");
            uncheckedResources_.insert("/auth/user/profile");

            tokens_.insert(OrthancPlugins::Token(OrthancPlugins::TokenType_HttpHeader, "Authorization"));  // for basic-auth
            tokens_.insert(OrthancPlugins::Token(OrthancPlugins::TokenType_HttpHeader, "token"));          // for keycloak
            tokens_.insert(OrthancPlugins::Token(OrthancPlugins::TokenType_GetArgument, "token"));         // for download links in OE2
          }

          if (standardConfigurations.find("ohif") != standardConfigurations.end())
          {
            uncheckedFolders_.push_back("/ohif/");

            tokens_.insert(OrthancPlugins::Token(OrthancPlugins::TokenType_HttpHeader, "Authorization"));
          }

          if (standardConfigurations.find("volview") != standardConfigurations.end())
          {
            uncheckedFolders_.push_back("/volview/");

            tokens_.insert(OrthancPlugins::Token(OrthancPlugins::TokenType_HttpHeader, "Authorization"));
          }

          if (standardConfigurations.find("volview") != standardConfigurations.end())
          {
            uncheckedFolders_.push_back("/volview/");

            tokens_.insert(OrthancPlugins::Token(OrthancPlugins::TokenType_HttpHeader, "Authorization"));
          }

        }

        std::string checkedLevelString;
        if (pluginConfiguration.LookupStringValue(checkedLevelString, "CheckedLevel"))
        {
          OrthancPlugins::AccessLevel checkedLevel = OrthancPlugins::StringToAccessLevel(checkedLevelString);
          if (checkedLevel == OrthancPlugins::AccessLevel_Instance) 
          {
            uncheckedLevels_.insert(OrthancPlugins::AccessLevel_System);
            uncheckedLevels_.insert(OrthancPlugins::AccessLevel_Patient);
            uncheckedLevels_.insert(OrthancPlugins::AccessLevel_Study);
            uncheckedLevels_.insert(OrthancPlugins::AccessLevel_Series);
          }
          else if (checkedLevel == OrthancPlugins::AccessLevel_Series) 
          {
            uncheckedLevels_.insert(OrthancPlugins::AccessLevel_System);
            uncheckedLevels_.insert(OrthancPlugins::AccessLevel_Patient);
            uncheckedLevels_.insert(OrthancPlugins::AccessLevel_Study);
            uncheckedLevels_.insert(OrthancPlugins::AccessLevel_Instance);
          }
          else if (checkedLevel == OrthancPlugins::AccessLevel_Study) 
          {
            uncheckedLevels_.insert(OrthancPlugins::AccessLevel_System);
            uncheckedLevels_.insert(OrthancPlugins::AccessLevel_Patient);
            uncheckedLevels_.insert(OrthancPlugins::AccessLevel_Series);
            uncheckedLevels_.insert(OrthancPlugins::AccessLevel_Instance);
          }
          else if (checkedLevel == OrthancPlugins::AccessLevel_Patient) 
          {
            uncheckedLevels_.insert(OrthancPlugins::AccessLevel_System);
            uncheckedLevels_.insert(OrthancPlugins::AccessLevel_Study);
            uncheckedLevels_.insert(OrthancPlugins::AccessLevel_Series);
            uncheckedLevels_.insert(OrthancPlugins::AccessLevel_Instance);
          }
        }

        if (pluginConfiguration.LookupListOfStrings(tmp, "UncheckedLevels", false))
        {
          if (uncheckedLevels_.size() == 0)
          {
            for (std::list<std::string>::const_iterator
                  it = tmp.begin(); it != tmp.end(); ++it)
            {
              uncheckedLevels_.insert(OrthancPlugins::StringToAccessLevel(*it));
            }
          }
          else
          {
            LOG(ERROR) << "Authorization plugin: you may only provide one of 'CheckedLevel' or 'UncheckedLevels' configurations";
            return -1;
          }
        }

        std::unique_ptr<OrthancPlugins::AuthorizationWebService> webService(new OrthancPlugins::AuthorizationWebService(urlTokenValidation,
                                                                                                                        urlTokenCreationBase,
                                                                                                                        urlUserProfile,
                                                                                                                        urlTokenDecoder,
                                                                                                                        urlSettingsRole));

        std::string webServiceIdentifier;
        if (pluginConfiguration.LookupStringValue(webServiceIdentifier, "WebServiceIdentifier"))
        {
          webService->SetIdentifier(webServiceIdentifier);
        }

        std::string webServiceUsername;
        std::string webServicePassword;
        if (pluginConfiguration.LookupStringValue(webServiceUsername, "WebServiceUsername") && pluginConfiguration.LookupStringValue(webServicePassword, "WebServicePassword"))
        {
          webService->SetCredentials(webServiceUsername, webServicePassword);
        }

        authorizationService_.reset
          (new OrthancPlugins::CachedAuthorizationService
           (webService.release(), factory));

        if (!urlTokenValidation.empty() || enableAuditLogs_)
        {
          OrthancPluginRegisterOnChangeCallback(context, OnChangeCallback);
        }
        
        if (!urlTokenDecoder.empty())
        {
          OrthancPlugins::RegisterRestCallback<DecodeToken>("/auth/tokens/decode", true);
        }

        if (!urlUserProfile.empty())
        {
          OrthancPlugins::RegisterRestCallback<GetUserProfile>("/auth/user/profile", true);
          OrthancPlugins::RegisterRestCallback<ToolsFind>("/tools/find", true);
          OrthancPlugins::RegisterRestCallback<ToolsCountResources>("/tools/count-resources", true);
          OrthancPlugins::RegisterRestCallback<ToolsLabels>("/tools/labels", true);
          OrthancPlugins::RegisterRestCallback<AuthSettingsRoles>("/auth/settings/roles", true);
          OrthancPlugins::RegisterRestCallback<GetPermissionList>("/auth/settings/permissions", true);

          OrthancPlugins::RegisterRestCallback<GetOrDeleteMainResource>("/(patients|studies|series)/([^/]*)", true);  // this includes auditLogs

          OrthancPlugins::RegisterRestCallback<FilterLabelsFromSingleResource>("/instances/([^/]*)/patient", true);
          OrthancPlugins::RegisterRestCallback<FilterLabelsFromSingleResource>("/instances/([^/]*)/study", true);
          OrthancPlugins::RegisterRestCallback<FilterLabelsFromSingleResource>("/instances/([^/]*)/series", true);
          OrthancPlugins::RegisterRestCallback<FilterLabelsFromSingleResource>("/series/([^/]*)/patient", true);
          OrthancPlugins::RegisterRestCallback<FilterLabelsFromSingleResource>("/series/([^/]*)/study", true);
          OrthancPlugins::RegisterRestCallback<FilterLabelsFromSingleResource>("/studies/([^/]*)/patient", true);

          OrthancPlugins::RegisterRestCallback<FilterLabelsFromResourceLabels>("/instances/([^/]*)/labels", true);
          OrthancPlugins::RegisterRestCallback<FilterLabelsFromResourceLabels>("/series/([^/]*)/labels", true);
          OrthancPlugins::RegisterRestCallback<FilterLabelsFromResourceLabels>("/studies/([^/]*)/labels", true);
          OrthancPlugins::RegisterRestCallback<FilterLabelsFromResourceLabels>("/patients/([^/]*)/labels", true);

          OrthancPlugins::RegisterRestCallback<FilterLabelsFromResourceList>("/series/([^/]*)/instances", true);
          OrthancPlugins::RegisterRestCallback<FilterLabelsFromResourceList>("/studies/([^/]*)/instances", true);
          OrthancPlugins::RegisterRestCallback<FilterLabelsFromResourceList>("/studies/([^/]*)/series", true);
          OrthancPlugins::RegisterRestCallback<FilterLabelsFromResourceList>("/patients/([^/]*)/instances", true);
          OrthancPlugins::RegisterRestCallback<FilterLabelsFromResourceList>("/patients/([^/]*)/series", true);
          OrthancPlugins::RegisterRestCallback<FilterLabelsFromResourceList>("/patients/([^/]*)/studies", true);

          if (enableAuditLogs_)
          {
            OrthancPlugins::RegisterRestCallback<UploadInstancesWithAuditLogs>("/instances", true);
            OrthancPlugins::RegisterRestCallback<AnonymizeWithAuditLogs>("/(patients|studies|series)/([^/]*)/anonymize", true);
            OrthancPlugins::RegisterRestCallback<ModifyWithAuditLogs>("/(patients|studies|series)/([^/]*)/modify", true);
            OrthancPlugins::RegisterRestCallback<LabelWithAuditLogs>("/(patients|studies|series)/([^/]*)/labels/([^/]*)", true);
            OrthancPlugins::RegisterRestCallback<BulkDeleteWithAuditLogs>("/tools/bulk-delete", true);

            // TODO
            // OrthancPlugins::RegisterRestCallback<BulkModifyWithAuditLogs>("/tools/bulk-modify", true);
            // /modalities/move
            // /modalities/store
            // /archive + create-archive
            // /media + create-media + create-media-extended
            // /bulk-anonymize + bulkd-modify

          }
        }

        if (!urlTokenCreationBase.empty())
        {
          OrthancPlugins::RegisterRestCallback<CreateToken>("/auth/tokens/(.*)", true);
        }

        if (resourceTokensEnabled_ || userTokensEnabled_)
        {
          // Disabled because of this: https://discourse.orthanc-server.org/t/user-based-access-control-with-label-based-resource-access/5454
          // if (hasBasicAuthEnabled)
          // {
          //   throw Orthanc::OrthancException(Orthanc::ErrorCode_BadFileFormat, "Authorization plugin: you are using the plugin to grant access to resources or handle user permissions.  This is not compatible with \"AuthenticationEnabled\" = true");
          // }

          LOG(WARNING) << "Authorization plugin: Registering Incoming HTTP Request Filter";

#if ORTHANC_PLUGINS_VERSION_IS_ABOVE(1, 2, 1)
          OrthancPluginRegisterIncomingHttpRequestFilter2(context, FilterHttpRequests);
#else
          OrthancPluginRegisterIncomingHttpRequestFilter(context, FilterHttpRequestsFallback);
#endif
        }

      }
      else
      {
        LOG(WARNING) << "No section \"" << PLUGIN_SECTION << "\" in the configuration file, "
                     << "the authorization plugin is disabled";
      }
    }
    catch (Orthanc::OrthancException& e)
    {
      LOG(ERROR) << e.What();
      return -1;
    }
    
    return 0;
  }


  ORTHANC_PLUGINS_API void OrthancPluginFinalize()
  {
    authorizationParser_.reset(NULL);
  }


  ORTHANC_PLUGINS_API const char* OrthancPluginGetName()
  {
    return ORTHANC_PLUGIN_NAME;
  }


  ORTHANC_PLUGINS_API const char* OrthancPluginGetVersion()
  {
    return ORTHANC_PLUGIN_VERSION;
  }
}<|MERGE_RESOLUTION|>--- conflicted
+++ resolved
@@ -353,8 +353,7 @@
                                     const OrthancPlugins::AssociativeArray& getArguments
                                     )
 {
-  unsigned int validity;  // ignored
-  if (authorizationService_->HasUserPermission(validity, requiredPermissions, profile))
+  if (authorizationService_->HasUserPermission(requiredPermissions, profile))
   {
     LOG(INFO) << msg << " -> granted to user '" << profile.name << "'";
     hasUserRequiredPermissions = true;
@@ -438,7 +437,6 @@
         {
           std::string msg = std::string("Testing whether anonymous user has any of the required permissions '") + JoinStrings(requiredPermissions) + "' required to match '" + matchedPattern + "'";
 
-<<<<<<< HEAD
           OrthancPlugins::IAuthorizationService::UserProfile anonymousProfile;
           unsigned int validityNotUsed;
           authorizationService_->GetUserProfile(validityNotUsed, anonymousProfile, OrthancPlugins::Token(OrthancPlugins::TokenType_None, ""), "");
@@ -446,14 +444,6 @@
 
           LOG(INFO) << msg; 
           if (!TestRequiredPermissions(hasUserRequiredPermissions, requiredPermissions, anonymousProfile, msg, uri, method, getArguments))
-=======
-          if (authorizationService_->HasAnonymousUserPermission(requiredPermissions))
-          {
-            LOG(INFO) << msg << " -> granted";
-            hasUserRequiredPermissions = true;
-          }
-          else
->>>>>>> 649e4337
           {
             return 0; // the labels for this resource prevents access -> stop checking now !
           }
@@ -471,11 +461,7 @@
             unsigned int validityNotUsed;
             authorizationService_->GetUserProfile(validityNotUsed, profile, authTokens[i].GetToken(), authTokens[i].GetValue());
 
-<<<<<<< HEAD
             if (!profile.userId.empty())
-=======
-            if (authorizationService_->HasUserPermission(requiredPermissions, profile))
->>>>>>> 649e4337
             {
               userId = profile.userId;
             }
